# inspect_client.py
# -*- coding: utf8 -*-
# vim:fileencoding=utf8 ai ts=4 sts=4 et sw=4
# Copyright 2014 SKA South Africa (http://ska.ac.za/)
# BSD license - see COPYING for details
from __future__ import print_function

import logging
import random
import copy

import tornado

import katcp.core

from collections import namedtuple, defaultdict

from tornado.gen import maybe_future, Return

from katcp.core import (AttrDict, until_any, future_timeout_manager,
                        steal_docstring_from)

ic_logger = logging.getLogger("katcp.inspect_client")
RequestType = namedtuple('Request', 'name description')

class ExponentialRandomBackoff(object):

    def __init__(
            self, delay_initial=1., delay_max=90., exp_fac=3., randomicity=0.95):
        """Calculate random retry timeouts that increase exponentially

        Input Parameters
        ----------------

        delay_initial : float
            Initial base delay in seconds
        delay_max : float
            Maximum delay in seconds
        exp_fac : float
            Increase the base timeout by this factor for each failure
        randomicity : float
            Fraction of timeout that should be randomly calculated. If
            randomicity is 0, the base delay will always be used, if it is 1, a
            random value between 0 and the base delay is calculated, or the
            weighted average of the two for intermediate values.

        """
        self.delay_initial = delay_initial
        self.delay_max = delay_max
        self.exp_fac = exp_fac
        """Increase timeout by this factor for each consecutive failure"""
        self._base_delay = self.delay_initial
        self.randomicity = randomicity
        self._update_delay()

    def _validate_parameters(self):
        # Since a user could potentially change these parameters at any time and
        # since it is nice to give feedback at __init__ time as well, have a
        # single validation routine that can be called any place it matters
        assert 0 <= self.delay_initial <= self.delay_max
        assert 0 <= self.randomicity <= 1
        assert self.exp_fac > 1

    def _update_delay(self):
        self._validate_parameters()
        r = self.randomicity
        d = ((1 - r) + r*random.random())*self._base_delay
        self._delay = min(d, self.delay_max)

    def failed(self):
        """Call whenever an action has failed, grows delay exponentially

        After calling failed(), the `delay` property contains the next delay
        """
        try:
            self._validate_parameters()
            self._base_delay = min(
                self._base_delay * self.exp_fac,
                self.delay_max)
            self._update_delay()
        except Exception:
            ic_logger.exception(
                'Unhandled exception trying to calculate a retry timout')

    def success(self):
        """Call whenever an action has succeeded, resets delay to minimum"""
        self._base_delay = self.delay_initial
        self._update_delay()

    @property
    def delay(self):
        return self._delay



class InspectingClientStateType(namedtuple(
        'InspectingClientStateType', 'connected synced model_changed data_synced')):
    """
    States tuple for the inspecting client. Fields, all bool:

    connected : TCP connection has been established with the server
    synced : The inspecting client and the user that interfaces through the state change
        callback are all synchronised with the current device state. Also implies
        connected = True and data_synced = True
    model_changed : The device has changed in some way, resulting in the device model
                    being out of date.
    data_synced : The inspecting client's internal representation of the device is up to
                  date, although state change user is not yet up to date.
    """
    __slots__ = []

    def __str__(self):
        def _boolstr(name):
            val = bool(getattr(self, name))
            return name if val else "!"+name
        return "[{} {} {} {}]".format(
            _boolstr('connected'),
            _boolstr('synced'),
            _boolstr('model_changed'),
            _boolstr('data_synced'))


class SyncError(Exception):
    """Raised if an error occurs during syncing with a device"""


class _InformHookDeviceClient(katcp.AsyncClient):
    """DeviceClient that adds inform hooks."""

    def __init__(self, *args, **kwargs):
        super(_InformHookDeviceClient, self).__init__(*args, **kwargs)
        self._inform_hooks = defaultdict(list)

    def hook_inform(self, inform_name, callback):
        """Hookup a function to be called when an inform is received.

        Useful for interface-changed and sensor-status informs.

        Parameters
        ----------
        inform_name : str
            The name of the inform.
        callback : function
            The function to be called.

        """
        # Do not hook the same callback multiple times
        if callback not in self._inform_hooks[inform_name]:
            self._inform_hooks[inform_name].append(callback)

    def handle_inform(self, msg):
        """Call callbacks on hooked informs followed by normal processing"""
        try:
            for func in self._inform_hooks.get(msg.name, []):
                func(msg)
        except Exception:
            self._logger.warning('Call to function "{0}" with message "{1}".'
                                 .format(func, msg), exc_info=True)
        super(_InformHookDeviceClient, self).handle_inform(msg)


class InspectingClientAsync(object):
    """Higher-level client that inspects a KATCP interface.

    Note: This class is not threadsafe at present, it should only be called
    from the ioloop.

    Note: always call stop() after start() and you are done with the container
    to make sure the container cleans up correctly.

    """
    sensor_factory = katcp.Sensor
    """Factory that produces a KATCP Sensor compatible instance.

    signature: sensor_factory(sensor_type,
                              name,
                              description,
                              units,
                              params)

    Should be set before calling connect()/start().

    """
    request_factory = RequestType
    """Factory that produces KATCP Request objects

    signature: request_factory(name, description')

    Should be set before calling connect()/start().

    """

    # TODO (NM 2016-10-21) sync_timeout should be 5 seconds, but until we deal
    # with the thundering herd at startup when connecting to a large number of
    # clients concurrently in a single process, see Jira CB-1609
    sync_timeout = 8
    initial_resync_timeout = 1
    max_resync_timeout = 90

    def __init__(self, host, port, ioloop=None, initial_inspection=None,
                 auto_reconnect=True, logger=ic_logger):
        # TODO Consider optional 'name' parameter just to make logging clearer
        self._logger = logger
        self.resync_delay = None
        """Set to an ExponentialRandomBackoff instance in _state_loop"""
        if initial_inspection is None:
            initial_inspection = True
        self.initial_inspection = bool(initial_inspection)
        self._requests_index = {}
        self._sensors_index = {}
        self._sensor_object_cache = {}
        self._connected = katcp.core.AsyncEvent()
        self._disconnected = katcp.core.AsyncEvent()
        self._interface_changed = katcp.core.AsyncEvent()
        # Set the default behaviour for update.
        self._update_on_lookup = True
        self._cb_register = {}  # Register to hold the possible callbacks.
        self._running = False

        # Setup KATCP device.
        self.katcp_client = self.inform_hook_client_factory(
            host, port, auto_reconnect=auto_reconnect, logger=logger)
        self.ioloop = ioloop or tornado.ioloop.IOLoop.current()
        self.katcp_client.set_ioloop(ioloop)

        self.katcp_client.hook_inform('sensor-status',
                                      self._cb_inform_sensor_status)
        self.katcp_client.hook_inform('interface-changed',
                                      self._cb_inform_interface_change)
        self.katcp_client.hook_inform('device-changed',
                                      self._cb_inform_interface_change)
        # Hook a callback for/to deprecated informs.
        # _cb_inform_deprecated will log a message when one of these informs
        # are received.
        self.katcp_client.hook_inform('device-changed',
                                      self._cb_inform_deprecated)
        self.katcp_client.notify_connected = self._cb_connection_state

        # User callback function to be called on state changes
        self._state_cb = None
        self.valid_states = frozenset((
            InspectingClientStateType(
                connected=False, synced=False, model_changed=False, data_synced=False),
            InspectingClientStateType(
                connected=True, synced=False, model_changed=False, data_synced=False),
            InspectingClientStateType(
                connected=True, synced=False, model_changed=True, data_synced=True),
            InspectingClientStateType(
                connected=True, synced=False, model_changed=False, data_synced=True),
            InspectingClientStateType(
                connected=True, synced=True, model_changed=False, data_synced=True)))
        self._state = katcp.core.AsyncState(
            self.valid_states,
            InspectingClientStateType(
                connected=False, synced=False, model_changed=False, data_synced=False)
        )

    def inform_hook_client_factory(self, host, port, *args, **kwargs):
        """Return an instance of :class:`_InformHookDeviceClient` or similar

        Provided to ease testing. Dynamically overriding this method after instantiation
        but before start() is called allows for deep brain surgery. See
        :class:`katcp.fake_clients.TBD`

        """
        return _InformHookDeviceClient(host, port, *args, **kwargs)

    @property
    def state(self):
        """Current client state."""
        return self._state.state

    @property
    def sensors(self):
        """A list of known sensors."""
        return self._sensors_index.keys()

    @property
    def requests(self):
        """A list of possible requests."""
        return self._requests_index.keys()

    @property
    def connected(self):
        """Connection status."""
        return self.katcp_client.is_connected()

    @property
    def synced(self):
        """Boolean indicating if the device has been synchronised."""
        return self._state.state.synced

    @property
    def bind_address(self):
        return self.katcp_client.bind_address

    @property
    def bind_address_string(self):
        return self.katcp_client.bind_address_string

    @steal_docstring_from(_InformHookDeviceClient.preset_protocol_flags)
    def preset_protocol_flags(self, protocol_flags):
        self.katcp_client.preset_protocol_flags(protocol_flags)

    def set_ioloop(self, ioloop):
        self.katcp_client.set_ioloop(ioloop)

    def is_connected(self):
        """Connection status."""
        return self.katcp_client.is_connected()

    def until_connected(self, timeout=None):
        # TODO (NM) Perhaps misleading to say until_protocol here? For debugging it is
        # useful to know if the TCP connection is established even if nothing else has
        # happened yet. Also, won't match is_connected()
        return self.katcp_client.until_protocol(timeout=timeout)

    def until_synced(self, timeout=None):
        return self._state.until_state(
            InspectingClientStateType(connected=True, synced=True,
                                      model_changed=False, data_synced=True),
            timeout=timeout)

    def until_not_synced(self, timeout=None):
        unsynced_states = tuple(state for state in self.valid_states
                                if not state.synced)
        return self._state.until_state_in(*unsynced_states, timeout=timeout)

    def until_data_synced(self, timeout=None):
        data_synced_states = tuple(state for state in self.valid_states
                                   if state.data_synced)
        return self._state.until_state_in(*data_synced_states, timeout=timeout)

    def until_state(self, desired_state, timeout=None):
        """
        Wait until state is desired_state, InspectingClientStateType instance

        Returns a future

        """
        return self._state.until_state(desired_state, timeout=timeout)

    @tornado.gen.coroutine
    def connect(self, timeout=None):
        """Connect to KATCP interface, starting what is needed

        Parameters
        ----------
        timeout : float, None
            Time to wait until connected. No waiting if None.

        Raises
        ------

        :class:`tornado.gen.TimeoutError` if the connect timeout expires

        """
        # Start KATCP device client.
        assert not self._running
        maybe_timeout = future_timeout_manager(timeout)

        self._logger.debug('Starting katcp client')
        self.katcp_client.start()
        try:
            yield maybe_timeout(self.katcp_client.until_running())
            self._logger.debug('Katcp client running')
        except tornado.gen.TimeoutError:
            self.katcp_client.stop()
            raise

        if timeout:
            yield maybe_timeout(self.katcp_client.until_connected())
        self._logger.debug('Katcp client connected')

        self._running = True
        self._state_loop()

    @katcp.core.log_coroutine_exceptions
    @tornado.gen.coroutine
    def _state_loop(self):
        # TODO (NM) Arrange for _running to be set to false and stopping the katcp client
        # if this loop exits
        self.resync_delay = ExponentialRandomBackoff(
            self.initial_resync_timeout, self.max_resync_timeout)

        is_connected = self.katcp_client.is_connected
        last_sync_failed = False
        while self._running:
            self._logger.debug('{}: Sending initial state'
                               .format(self.bind_address_string))
            yield self._send_state(connected=is_connected(), synced=False,
                                   model_changed=False, data_synced=False)
            try:
                yield self.katcp_client.until_connected()
                self._logger.debug('{}: Sending post-connected state'
                                   .format(self.bind_address_string))
                yield self._send_state(connected=is_connected(), synced=False,
                                       model_changed=False, data_synced=False)
                yield until_any(self.katcp_client.until_protocol(),
                                self._disconnected.until_set())
                # TODO NM 2016-10-21 The naming of this attribute is incredibly
                # confusing, we need to think about what "initial_inspection"
                # how supposed to be handled
                if self.initial_inspection:
                    if not is_connected():
                        continue
                    model_changes = yield self.inspect()
                    model_changed = bool(model_changes)
                    self._logger.debug('{}: Sending data-synced state'
                                       .format(self.bind_address_string))
                    yield self._send_state(
                        connected=True, synced=False,
                        model_changed=model_changed, data_synced=True,
                        model_changes=model_changes)
                else:
                    self.initial_inspection = True
                if not is_connected():
                    continue
                # We waited for the previous _send_state call (and user callbacks) to
                # complete before we change the state to synced=True
                self._logger.debug('{}: Sending synced state'
                                   .format(self.bind_address_string))
                yield self._send_state(connected=True, synced=True,
                                       model_changed=False, data_synced=True)
                if last_sync_failed:
                    self._logger.warn(
                        'Succesfully resynced with {} after failure'
                        .format(self.bind_address_string))
                    last_sync_failed = False
                yield until_any(self._interface_changed.until_set(),
                                self._disconnected.until_set())
                self._logger.debug('in _state_loop: interface_changed=%s,'
                        ' is_connected=%s', self._interface_changed.is_set(),
                        self._disconnected.is_set())
                self._interface_changed.clear()
                continue
                # Next loop through should cause re-inspection and handle state updates
            except SyncError, e:
                last_sync_failed = True
                retry_wait_time = self.resync_delay.delay
                self.resync_delay.failed()
                self._logger.warn(
                    "Error syncing with device {}: {!s} 'Retrying in {}s."
                    .format(
                        self.bind_address_string,
                        e, retry_wait_time))
                yield katcp.core.until_later(retry_wait_time)
                # TODO (NM) Perhaps maintain count of unsuccessful attempts, and reconnect
                # if too many happen. Perhaps also integrate exponential-backoff stuff
                # here? Or outsource to a user-supplied class or callback?
                continue
            except Exception:
                last_sync_failed = True
                retry_wait_time = self.resync_delay.delay
                self.resync_delay.failed()
                self._logger.exception(
                    'Unhandled exception in client-sync loop. Triggering disconnect and '
                    'Retrying in {}s.'
                    .format(retry_wait_time))
                self.katcp_client.disconnect()
                yield katcp.core.until_later(retry_wait_time)
                continue
            else:
                self.resync_delay.success()

    @tornado.gen.coroutine
    def _send_state(self, connected, synced, model_changed, data_synced,
                    model_changes=None):
        # Should only be called from _state_loop()
        state = InspectingClientStateType(connected, synced, model_changed, data_synced)
        self._state.set_state(state)
        self._logger.debug('InspectingClient state changed to {0}'.format(state))

        if self._state_cb:
            yield maybe_future(self._state_cb(state, model_changes))
        # Make sure other callbacks in response to state change get to run before we
        # change state again
        yield tornado.gen.moment

    def set_state_callback(self, cb):
        """Set user callback for state changes

        Called as ``cb(state, model_changes)``

        where `state` is an :class:`InspectingClientStateType` instance, and
        `model_changes` is an :class:`~katcp.core.AttrDict`. The latter may
        contain keys ``requests`` and ``sensors`` to describe changes to
        requests or sensors respectively. These in turn have attributes
        ``added`` and ``removed`` which are sets of request/sensor names.
        Requests/sensors that have been modified will appear in both sets.

        .. warning::

            It is possible for `model_changes` to be ``None``, or for either
            ``requests`` or ``sensors`` to be absent from `model_changes`.
        """
        self._state_cb = cb

    def close(self):
        self.stop()

    def start(self, timeout=None):
        """
        Note: always call stop() when you are done with the container
        to make sure the container cleans up correctly.
        """
        return self.connect(timeout)

    def stop(self, timeout=None):
        self._running = False
        self.katcp_client.stop(timeout)

    def join(self, timeout=None):
        self.katcp_client.join(timeout)

    def _update_index(self, index, name, data):
        if name not in index:
            index[name] = data
        else:
            orig_data = index[name]
            for key, value in data.items():
                if orig_data.get(key) != value:
                    orig_data[key] = value
                    orig_data['_changed'] = True

    def handle_sensor_value(self):
        """Handle #sensor-value informs just like #sensor-status informs"""
        self.katcp_client.hook_inform('sensor-value',
                                      self._cb_inform_sensor_status)

    @tornado.gen.coroutine
    def inspect(self):
        """Inspect device requests and sensors, update model

        Returns
        -------

        Tornado future that resolves with:

        model_changes : Nested AttrDict
            Contanins sets of added/removed request/sensor names

            Example structure:

            {'requests': {
                'added': set(['req1', 'req2']),
                'removed': set(['req10', 'req20'])}
             'sensors': {
                'added': set(['sens1', 'sens2']),
                'removed': set(['sens10', 'sens20'])}
            }

            If there are no changes keys may be omitted. If an item is in both
            the 'added' and 'removed' sets that means that it changed.

        """
        timeout_manager = future_timeout_manager(self.sync_timeout)
        sensor_index_before = copy.copy(self._sensors_index)
        request_index_before = copy.copy(self._requests_index)
        try:
            request_changes = yield self.inspect_requests(
                timeout=timeout_manager.remaining())
            sensor_changes = yield self.inspect_sensors(
                timeout=timeout_manager.remaining())
        except Exception:
            # Ensure atomicity of sensor and request updates ; if the one
            # fails, the other should act as if it has failed too.
            self._sensors_index = sensor_index_before
            self._requests_index = request_index_before
            raise

        model_changes = AttrDict()
        if request_changes:
            model_changes.requests = request_changes
        if sensor_changes:
            model_changes.sensors = sensor_changes
        if model_changes:
            raise Return(model_changes)

    @tornado.gen.coroutine
    def inspect_requests(self, name=None, timeout=None):
        """Inspect all or one requests on the device. Update requests index.

        Parameters
        ----------
        name : str or None, optional
            Name of the sensor or None to get all requests.
        timeout : float or None, optional
            Timeout for request inspection, None for no timeout

        Returns
        -------
<<<<<<< HEAD
        Tornado future that resolves with:

        request_changes : AttrDict of sets or None
            Contanins sets of added/removed request names

            Example structure:

            {'added': set(['req1', 'req2']),
             'removed': set(['req10', 'req20'])}

            Resolves with None if there are no changes

=======
        changes : :class:`~katcp.core.AttrDict`
            AttrDict with keys ``added`` and ``removed`` (of type
            :class:`set`), listing the requests that have been added or removed
            respectively.  Modified requests are listed in both. If there are
            no changes, returns ``None`` instead.
>>>>>>> 836b21b7
        """
        if name is None:
            msg = katcp.Message.request('help')
        else:
            msg = katcp.Message.request('help', name)
        reply, informs = yield self.katcp_client.future_request(
            msg, timeout=timeout)
        if not reply.reply_ok():
            # If an unknown request is specified the desired result is to return
            # an empty list even though the request will fail
            if name is None or 'Unknown request' not in reply.arguments[1]:
                raise SyncError(
                    'Error reply during sync process for {}: {}'
                    .format(self.bind_address_string, reply))


        requests_old = set(self._requests_index.keys())
        requests_updated = set()
        for msg in informs:
            req_name = msg.arguments[0]
            req = {'description': msg.arguments[1]}
            requests_updated.add(req_name)
            self._update_index(self._requests_index, req_name, req)

        added, removed = self._difference(
            requests_old, requests_updated, name, self._requests_index)
        if added or removed:
            raise Return(AttrDict(added=added, removed=removed))

    @tornado.gen.coroutine
    def inspect_sensors(self, name=None, timeout=None):
        """Inspect all or one sensor on the device. Update sensors index.

        Parameters
        ----------
        name : str or None, optional
            Name of the sensor or None to get all sensors.
        timeout : float or None, optional
            Timeout for sensors inspection, None for no timeout

        Returns
        -------
<<<<<<< HEAD
        Tornado future that resolves with:

        request_changes : AttrDict of sets or None
            Contanins sets of added/removed request names

            Example structure:

            {'added': set(['sens1', 'sens2']),
             'removed': set(['sens10', 'sens20'])}

            Resolves with None if there are no changes

=======
        changes : :class:`~katcp.core.AttrDict`
            AttrDict with keys ``added`` and ``removed`` (of type
            :class:`set`), listing the sensors that have been added or removed
            respectively.  Modified sensors are listed in both. If there are no
            changes, returns ``None`` instead.
>>>>>>> 836b21b7
        """
        if name is None:
            msg = katcp.Message.request('sensor-list')
        else:
            msg = katcp.Message.request('sensor-list', name)

        reply, informs = yield self.katcp_client.future_request(
            msg, timeout=timeout)
        self._logger.debug('{} received {} sensor-list informs, reply: {}'
            .format(self.bind_address_string, len(informs), reply))
        if not reply.reply_ok():
            # If an unknown sensor is specified the desired result is to return
            # an empty list, even though the request will fail
            if name is None or 'Unknown sensor' not in reply.arguments[1]:
                raise SyncError('Error reply during sync process: {}'
                                .format(reply))


        sensors_old = set(self._sensors_index.keys())
        sensors_updated = set()
        for msg in informs:
            sen_name = msg.arguments[0]
            sensors_updated.add(sen_name)
            sen = {'description': msg.arguments[1],
                   'units': msg.arguments[2],
                   'sensor_type': msg.arguments[3],
                   'params': msg.arguments[4:]}
            self._update_index(self._sensors_index, sen_name, sen)

        added, removed = self._difference(
            sensors_old, sensors_updated, name, self._sensors_index)

        for sensor_name in removed:
            if sensor_name in self._sensor_object_cache:
                del self._sensor_object_cache[sensor_name]

        if added or removed:
            raise Return(AttrDict(added=added, removed=removed))

    @tornado.gen.coroutine
    def future_check_sensor(self, name, update=None):
        """Check if the sensor exists.

        Used internally by future_get_sensor. This method is aware of
        synchronisation in progress and if inspection of the server is allowed.

        Parameters
        ----------
        name : str
            Name of the sensor to verify.
        update : bool or None, optional
            If a katcp request to the server should be made to check if the
            sensor is on the server now.

        Notes
        -----
        Ensure that self.state.data_synced == True if yielding to
        future_check_sensor from a state-change callback, or a deadlock will
        occur.

        """
        exist = False
        yield self.until_data_synced()
        if name in self._sensors_index:
            exist = True
        else:
            if update or (update is None and self._update_on_lookup):
                yield self.inspect_sensors(name)
                exist = yield self.future_check_sensor(name, False)

        raise tornado.gen.Return(exist)

    @tornado.gen.coroutine
    def future_get_sensor(self, name, update=None):
        """Get the sensor object.

        Check if we have information for this sensor, if not connect to server
        and update (if allowed) to get information.

        Parameters
        ----------
        name : string
            Name of the sensor.
        update : bool or None, optional
            True allow inspect client to inspect katcp server if the sensor
            is not known.

        Returns
        -------
        Sensor created by :meth:`sensor_factory` or None if sensor not found.

        Notes
        -----
        Ensure that self.state.data_synced == True if yielding to future_get_sensor from
        a state-change callback, or a deadlock will occur.

        """
        obj = None
        exist = yield self.future_check_sensor(name, update)
        if exist:
            sensor_info = self._sensors_index[name]
            obj = sensor_info.get('obj')
            if obj is None:
                sensor_type = katcp.Sensor.parse_type(
                    sensor_info.get('sensor_type'))
                sensor_params = katcp.Sensor.parse_params(
                    sensor_type,
                    sensor_info.get('params'))
                obj = self.sensor_factory(
                    name=name,
                    sensor_type=sensor_type,
                    description=sensor_info.get('description'),
                    units=sensor_info.get('units'),
                    params=sensor_params)
                self._sensors_index[name]['obj'] = obj
                self._sensor_object_cache[name] = obj

        raise tornado.gen.Return(obj)

    @tornado.gen.coroutine
    def future_check_request(self, name, update=None):
        """Check if the request exists.

        Used internally by future_get_request. This method is aware of
        synchronisation in progress and if inspection of the server is allowed.

        Parameters
        ----------
        name : str
            Name of the request to verify.
        update : bool or None, optional
            If a katcp request to the server should be made to check if the
            sensor is on the server. True = Allow, False do not Allow, None
            use the class default.

        Notes
        -----
        Ensure that self.state.data_synced == True if yielding to future_check_request
        from a state-change callback, or a deadlock will occur.

        """
        exist = False
        yield self.until_data_synced()
        if name in self._requests_index:
            exist = True
        else:
            if update or (update is None and self._update_on_lookup):
                yield self.inspect_requests(name)
                exist = yield self.future_check_request(name, False)
        raise tornado.gen.Return(exist)

    @tornado.gen.coroutine
    def future_get_request(self, name, update=None):
        """Get the request object.

        Check if we have information for this request, if not connect to server
        and update (if allowed).

        Parameters
        ----------
        name : string
            Name of the request.
        update : bool or None, optional
            True allow inspect client to inspect katcp server if the request
            is not known.

        Returns
        -------
        Request created by :meth:`request_factory` or None if request not found.

        Notes
        -----
        Ensure that self.state.data_synced == True if yielding to future_get_request
        from a state-change callback, or a deadlock will occur.

        """
        obj = None
        exist = yield self.future_check_request(name, update)
        if exist:
            request_info = self._requests_index[name]
            obj = request_info.get('obj')
            if obj is None:
                obj = self.request_factory(
                    name, request_info.get('description', ''))
                self._requests_index[name]['obj'] = obj

        raise tornado.gen.Return(obj)

    @tornado.gen.coroutine
    def update_sensor(self, name, timestamp, status, value):
        sensor = self._sensor_object_cache.get(name)
        # TODO (NM) Performance improvement idea: Make this a normal function
        # that only handles the cached sensor object case (should be the common
        # case). If cached sensor is not found, kick off a coroutine that
        # handles the future_get_sensor case.
        if not sensor:
            sensor = yield self.future_get_sensor(name)
        if sensor:
            # TODO (NM) Performance idea: prolly we can cache katcp_major at
            # sync time?
            katcp_major = self.katcp_client.protocol_flags.major
            sensor.set_formatted(timestamp, status, value, katcp_major)
        else:
            self._logger.error('Received update for "%s", but could not create'
                               ' sensor object.' % name)

    def _cb_connection_state(self, connected):
        if connected:
            self._disconnected.clear()
            self._connected.set()
        else:
            self._connected.clear()
            self._disconnected.set()

    def _cb_inform_sensor_status(self, msg):
        """Update received for an sensor."""
        timestamp = msg.arguments[0]
        num_sensors = int(msg.arguments[1])
        assert len(msg.arguments) == 2 + num_sensors * 3
        for n in xrange(num_sensors):
            name = msg.arguments[2 + n * 3]
            status = msg.arguments[3 + n * 3]
            value = msg.arguments[4 + n * 3]
            self.update_sensor(name, timestamp, status, value)

    def _cb_inform_interface_change(self, msg):
        """Update the sensors and requests available."""
        self._logger.debug('cb_inform_interface_change(%s)', msg)
        self._interface_changed.set()

    def _cb_inform_deprecated(self, msg):
        """Log a message that an deprecated inform has been received.."""
        self._logger.warning("Received a deprecated inform: {0}."
                             .format(msg.name))

    def simple_request(self, request, *args, **kwargs):
        """Create and send a request to the server.

        This method implements a very small subset of the options
        possible to send an request. It is provided as a shortcut to
        sending a simple request.

        Parameters
        ----------
        request : str
            The request to call.
        *args : list of objects
            Arguments to pass on to the request.

        Keyword Arguments
        -----------------
        timeout : float or None, optional
            Timeout after this amount of seconds (keyword argument).
        mid : None or int, optional
            Message identifier to use for the request message. If None, use either
            auto-incrementing value or no mid depending on the KATCP protocol version
            (mid's were only introduced with KATCP v5) and the value of the `use_mid`
            argument. Defaults to None
        use_mid : bool
            Use a mid for the request if True. Defaults to True if the server supports
            them.

        Returns
        -------
        future object.

        Example
        -------

        ::

        reply, informs = yield ic.simple_request('help', 'sensor-list')

        """
        # TODO (NM 2016-11-03) This method should really live on the lower level
        # katcp_client in client.py, is generally useful IMHO
        use_mid = kwargs.get('use_mid')
        timeout = kwargs.get('timeout')
        mid = kwargs.get('mid')
        msg = katcp.Message.request(request, *args, mid=mid)
        return self.katcp_client.future_request(msg, timeout, use_mid)

    def _difference(self, original_keys, updated_keys, name, item_index):
        """Calculate difference between the original and updated sets of keys.

        Removed items will be removed from item_index, new items should have
        been added by the discovery process. (?help or ?sensor-list)

        This method is for use in inspect_requests and inspect_sensors only.

        Returns
        -------

        (added, removed)
        added : set of str
            Names of the keys that were added
        removed : set of str
            Names of the keys that were removed

        """
        original_keys = set(original_keys)
        updated_keys = set(updated_keys)
        added_keys = updated_keys.difference(original_keys)
        removed_keys = set()
        if name is None:
            removed_keys = original_keys.difference(updated_keys)
        elif name not in updated_keys and name in original_keys:
            removed_keys = set([name])

        for key in removed_keys:
            if key in item_index:
                del(item_index[key])

        # Check the keys that was not added now or not lined up for removal,
        # and see if they changed.
        for key in updated_keys.difference(added_keys.union(removed_keys)):
            if item_index[key].get('_changed'):
                item_index[key]['_changed'] = False
                removed_keys.add(key)
                added_keys.add(key)

        return added_keys, removed_keys
<|MERGE_RESOLUTION|>--- conflicted
+++ resolved
@@ -590,26 +590,19 @@
 
         Returns
         -------
-<<<<<<< HEAD
         Tornado future that resolves with:
 
-        request_changes : AttrDict of sets or None
-            Contanins sets of added/removed request names
-
-            Example structure:
-
-            {'added': set(['req1', 'req2']),
-             'removed': set(['req10', 'req20'])}
-
-            Resolves with None if there are no changes
-
-=======
         changes : :class:`~katcp.core.AttrDict`
             AttrDict with keys ``added`` and ``removed`` (of type
             :class:`set`), listing the requests that have been added or removed
             respectively.  Modified requests are listed in both. If there are
             no changes, returns ``None`` instead.
->>>>>>> 836b21b7
+
+            Example structure:
+
+            {'added': set(['req1', 'req2']),
+             'removed': set(['req10', 'req20'])}
+
         """
         if name is None:
             msg = katcp.Message.request('help')
@@ -652,26 +645,19 @@
 
         Returns
         -------
-<<<<<<< HEAD
         Tornado future that resolves with:
 
-        request_changes : AttrDict of sets or None
-            Contanins sets of added/removed request names
-
-            Example structure:
-
-            {'added': set(['sens1', 'sens2']),
-             'removed': set(['sens10', 'sens20'])}
-
-            Resolves with None if there are no changes
-
-=======
         changes : :class:`~katcp.core.AttrDict`
             AttrDict with keys ``added`` and ``removed`` (of type
             :class:`set`), listing the sensors that have been added or removed
             respectively.  Modified sensors are listed in both. If there are no
             changes, returns ``None`` instead.
->>>>>>> 836b21b7
+
+        Example structure:
+
+            {'added': set(['sens1', 'sens2']),
+             'removed': set(['sens10', 'sens20'])}
+
         """
         if name is None:
             msg = katcp.Message.request('sensor-list')
