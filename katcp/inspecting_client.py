# inspect_client.py
# -*- coding: utf8 -*-
# vim:fileencoding=utf8 ai ts=4 sts=4 et sw=4
# Copyright 2014 National Research Foundation (South African Radio Astronomy Observatory)
# BSD license - see LICENSE for details

from __future__ import division, print_function, absolute_import

<<<<<<< HEAD
from future import standard_library
standard_library.install_aliases()
from builtins import range
=======

from future import standard_library
standard_library.install_aliases()
from builtins import range
from builtins import *
>>>>>>> afb9041c
from builtins import object
import logging
import random
import copy

import tornado

import katcp.core

from collections import namedtuple, defaultdict

from tornado.gen import maybe_future, Return

from katcp.core import (AttrDict, until_any, future_timeout_manager,
                        steal_docstring_from)

ic_logger = logging.getLogger("katcp.inspect_client")
RequestType = namedtuple('Request', 'name description timeout_hint')

class ExponentialRandomBackoff(object):

    def __init__(
            self, delay_initial=1., delay_max=90., exp_fac=3., randomicity=0.95):
        """Calculate random retry timeouts that increase exponentially

        Input Parameters
        ----------------

        delay_initial : float
            Initial base delay in seconds
        delay_max : float
            Maximum delay in seconds
        exp_fac : float
            Increase the base timeout by this factor for each failure
        randomicity : float
            Fraction of timeout that should be randomly calculated. If
            randomicity is 0, the base delay will always be used, if it is 1, a
            random value between 0 and the base delay is calculated, or the
            weighted average of the two for intermediate values.

        """
        self.delay_initial = delay_initial
        self.delay_max = delay_max
        self.exp_fac = exp_fac
        """Increase timeout by this factor for each consecutive failure"""
        self._base_delay = self.delay_initial
        self.randomicity = randomicity
        self._update_delay()

    def _validate_parameters(self):
        # Since a user could potentially change these parameters at any time and
        # since it is nice to give feedback at __init__ time as well, have a
        # single validation routine that can be called any place it matters
        assert 0 <= self.delay_initial <= self.delay_max
        assert 0 <= self.randomicity <= 1
        assert self.exp_fac > 1

    def _update_delay(self):
        self._validate_parameters()
        r = self.randomicity
        d = ((1 - r) + r*random.random())*self._base_delay
        self._delay = min(d, self.delay_max)

    def failed(self):
        """Call whenever an action has failed, grows delay exponentially

        After calling failed(), the `delay` property contains the next delay
        """
        try:
            self._validate_parameters()
            self._base_delay = min(
                self._base_delay * self.exp_fac,
                self.delay_max)
            self._update_delay()
        except Exception:
            ic_logger.exception(
                'Unhandled exception trying to calculate a retry timout')

    def success(self):
        """Call whenever an action has succeeded, resets delay to minimum"""
        self._base_delay = self.delay_initial
        self._update_delay()

    @property
    def delay(self):
        return self._delay



class InspectingClientStateType(namedtuple(
        'InspectingClientStateType', 'connected synced model_changed data_synced')):
    """
    States tuple for the inspecting client. Fields, all bool:

    connected : TCP connection has been established with the server
    synced : The inspecting client and the user that interfaces through the state change
        callback are all synchronised with the current device state. Also implies
        connected = True and data_synced = True
    model_changed : The device has changed in some way, resulting in the device model
                    being out of date.
    data_synced : The inspecting client's internal representation of the device is up to
                  date, although state change user is not yet up to date.
    """
    __slots__ = []

    def __str__(self):
        def _boolstr(name):
            val = bool(getattr(self, name))
            return name if val else "!"+name
        return "[{} {} {} {}]".format(
            _boolstr('connected'),
            _boolstr('synced'),
            _boolstr('model_changed'),
            _boolstr('data_synced'))


class SyncError(Exception):
    """Raised if an error occurs during syncing with a device"""


class _InformHookDeviceClient(katcp.AsyncClient):
    """DeviceClient that adds inform hooks."""

    def __init__(self, *args, **kwargs):
        super(_InformHookDeviceClient, self).__init__(*args, **kwargs)
        self._inform_hooks = defaultdict(list)

    def hook_inform(self, inform_name, callback):
        """Hookup a function to be called when an inform is received.

        Useful for interface-changed and sensor-status informs.

        Parameters
        ----------
        inform_name : str
            The name of the inform.
        callback : function
            The function to be called.

        """
        # Do not hook the same callback multiple times
        if callback not in self._inform_hooks[inform_name]:
            self._inform_hooks[inform_name].append(callback)

    def handle_inform(self, msg):
        """Call callbacks on hooked informs followed by normal processing"""
        try:
            for func in self._inform_hooks.get(msg.name, []):
                func(msg)
        except Exception:
            self._logger.warning('Call to function "{0}" with message "{1}".'
                                 .format(func, msg), exc_info=True)
        super(_InformHookDeviceClient, self).handle_inform(msg)


class InspectingClientAsync(object):
    """Higher-level client that inspects a KATCP interface.

    Note: This class is not threadsafe at present, it should only be called
    from the ioloop.

    Note: always call stop() after start() and you are done with the container
    to make sure the container cleans up correctly.

    """
    sensor_factory = katcp.Sensor
    """Factory that produces a KATCP Sensor compatible instance.

    signature: sensor_factory(sensor_type,
                              name,
                              description,
                              units,
                              params)

    Should be set before calling connect()/start().

    """
    request_factory = RequestType
    """Factory that produces KATCP Request objects

    signature: request_factory(name, description, timeout_hint), all parameters
               passed as kwargs

    Should be set before calling connect()/start().

    """

    # TODO (NM 2016-10-21) sync_timeout should be 5 seconds, but until we deal
    # with the thundering herd at startup when connecting to a large number of
    # clients concurrently in a single process, see Jira CB-1609
    sync_timeout = 20
    initial_resync_timeout = 5
    max_resync_timeout = 90

    def __init__(self, host, port, ioloop=None, initial_inspection=None,
                 auto_reconnect=True, logger=ic_logger):
        # TODO Consider optional 'name' parameter just to make logging clearer
        self._logger = logger
        self.resync_delay = None
        """Set to an ExponentialRandomBackoff instance in _state_loop"""
        if initial_inspection is None:
            initial_inspection = True
        self.initial_inspection = bool(initial_inspection)
        self._requests_index = {}
        self._sensors_index = {}
        self._sensor_object_cache = {}
        self._connected = katcp.core.AsyncEvent()
        self._disconnected = katcp.core.AsyncEvent()
        self._interface_changed = katcp.core.AsyncEvent()
        # Set the default behaviour for update.
        self._update_on_lookup = True
        self._cb_register = {}  # Register to hold the possible callbacks.
        self._running = False

        # Setup KATCP device.
        self.katcp_client = self.inform_hook_client_factory(
            host, port, auto_reconnect=auto_reconnect, logger=logger)
        self.ioloop = ioloop or tornado.ioloop.IOLoop.current()
        self.katcp_client.set_ioloop(ioloop)

        self.katcp_client.hook_inform('sensor-status',
                                      self._cb_inform_sensor_status)
        self.katcp_client.hook_inform('interface-changed',
                                      self._cb_inform_interface_change)
        self.katcp_client.hook_inform('device-changed',
                                      self._cb_inform_interface_change)
        # Hook a callback for/to deprecated informs.
        # _cb_inform_deprecated will log a message when one of these informs
        # are received.
        self.katcp_client.hook_inform('device-changed',
                                      self._cb_inform_deprecated)
        self.katcp_client.notify_connected = self._cb_connection_state

        # User callback function to be called on state changes
        self._state_cb = None
        self.valid_states = frozenset((
            InspectingClientStateType(
                connected=False, synced=False, model_changed=False, data_synced=False),
            InspectingClientStateType(
                connected=True, synced=False, model_changed=False, data_synced=False),
            InspectingClientStateType(
                connected=True, synced=False, model_changed=True, data_synced=True),
            InspectingClientStateType(
                connected=True, synced=False, model_changed=False, data_synced=True),
            InspectingClientStateType(
                connected=True, synced=True, model_changed=False, data_synced=True)))
        self._state = katcp.core.AsyncState(
            self.valid_states,
            InspectingClientStateType(
                connected=False, synced=False, model_changed=False, data_synced=False)
        )

    def inform_hook_client_factory(self, host, port, *args, **kwargs):
        """Return an instance of :class:`_InformHookDeviceClient` or similar

        Provided to ease testing. Dynamically overriding this method after instantiation
        but before start() is called allows for deep brain surgery. See
        :class:`katcp.fake_clients.TBD`

        """
        return _InformHookDeviceClient(host, port, *args, **kwargs)

    @property
    def state(self):
        """Current client state."""
        return self._state.state

    @property
    def sensors(self):
        """A list of known sensors."""
        return list(self._sensors_index.keys())

    @property
    def requests(self):
        """A list of possible requests."""
        return list(self._requests_index.keys())

    @property
    def connected(self):
        """Connection status."""
        return self.katcp_client.is_connected()

    @property
    def synced(self):
        """Boolean indicating if the device has been synchronised."""
        return self._state.state.synced

    @property
    def bind_address(self):
        return self.katcp_client.bind_address

    @property
    def bind_address_string(self):
        return self.katcp_client.bind_address_string

    @steal_docstring_from(_InformHookDeviceClient.preset_protocol_flags)
    def preset_protocol_flags(self, protocol_flags):
        self.katcp_client.preset_protocol_flags(protocol_flags)

    def set_ioloop(self, ioloop):
        self.katcp_client.set_ioloop(ioloop)

    def is_connected(self):
        """Connection status."""
        return self.katcp_client.is_connected()

    def until_connected(self, timeout=None):
        # TODO (NM) Perhaps misleading to say until_protocol here? For debugging it is
        # useful to know if the TCP connection is established even if nothing else has
        # happened yet. Also, won't match is_connected()
        return self.katcp_client.until_protocol(timeout=timeout)

    def until_synced(self, timeout=None):
        return self._state.until_state(
            InspectingClientStateType(connected=True, synced=True,
                                      model_changed=False, data_synced=True),
            timeout=timeout)

    def until_not_synced(self, timeout=None):
        unsynced_states = tuple(state for state in self.valid_states
                                if not state.synced)
        return self._state.until_state_in(*unsynced_states, timeout=timeout)

    def until_data_synced(self, timeout=None):
        data_synced_states = tuple(state for state in self.valid_states
                                   if state.data_synced)
        return self._state.until_state_in(*data_synced_states, timeout=timeout)

    def until_state(self, desired_state, timeout=None):
        """
        Wait until state is desired_state, InspectingClientStateType instance

        Returns a future

        """
        return self._state.until_state(desired_state, timeout=timeout)

    @tornado.gen.coroutine
    def connect(self, timeout=None):
        """Connect to KATCP interface, starting what is needed

        Parameters
        ----------
        timeout : float, None
            Time to wait until connected. No waiting if None.

        Raises
        ------

        :class:`tornado.gen.TimeoutError` if the connect timeout expires

        """
        # Start KATCP device client.
        assert not self._running
        maybe_timeout = future_timeout_manager(timeout)

        self._logger.debug('Starting katcp client')
        self.katcp_client.start()
        try:
            yield maybe_timeout(self.katcp_client.until_running())
            self._logger.debug('Katcp client running')
        except tornado.gen.TimeoutError:
            self.katcp_client.stop()
            raise

        if timeout:
            yield maybe_timeout(self.katcp_client.until_connected())
        self._logger.debug('Katcp client connected')

        self._running = True
        self._state_loop()

    @katcp.core.log_coroutine_exceptions
    @tornado.gen.coroutine
    def _state_loop(self):
        # TODO (NM) Arrange for _running to be set to false and stopping the katcp client
        # if this loop exits
        self.resync_delay = ExponentialRandomBackoff(
            self.initial_resync_timeout, self.max_resync_timeout)

        is_connected = self.katcp_client.is_connected
        last_sync_failed = False
        while self._running:
            self._logger.debug('{}: Sending initial state'
                               .format(self.bind_address_string))
            yield self._send_state(connected=is_connected(), synced=False,
                                   model_changed=False, data_synced=False)
            try:
                yield self.katcp_client.until_connected()
                self._logger.debug('{}: Sending post-connected state'
                                   .format(self.bind_address_string))
                yield self._send_state(connected=is_connected(), synced=False,
                                       model_changed=False, data_synced=False)
                yield until_any(self.katcp_client.until_protocol(),
                                self._disconnected.until_set())
                # TODO NM 2016-10-21 The naming of this attribute is incredibly
                # confusing, we need to think about what "initial_inspection" is
                # and how it is supposed to be handled
                if self.initial_inspection:
                    if not is_connected():
                        continue
                    model_changes = yield self.inspect()
                    model_changed = bool(model_changes)
                    self._logger.debug('{}: Sending data-synced state'
                                       .format(self.bind_address_string))
                    yield self._send_state(
                        connected=True, synced=False,
                        model_changed=model_changed, data_synced=True,
                        model_changes=model_changes)
                else:
                    self.initial_inspection = True
                if not is_connected():
                    continue

                # TODO NM 2017-07-21 for CB-1466 (async dev handler) we need to
                # check if the device needs a re-sync after the state change
                # callback, since some proxy actions can result in the device
                # issuing an #interface-changed between _send_state() above and
                # here.

                # We waited for the previous _send_state call (and user callbacks) to
                # complete before we change the state to synced=True
                self._logger.debug('{}: Sending synced state'
                                   .format(self.bind_address_string))
                yield self._send_state(connected=True, synced=True,
                                       model_changed=False, data_synced=True)
                if last_sync_failed:
                    self._logger.warn(
                        'Succesfully resynced with {} after failure'
                        .format(self.bind_address_string))
                    last_sync_failed = False
                yield until_any(self._interface_changed.until_set(),
                                self._disconnected.until_set())
                self._logger.debug('in _state_loop: interface_changed=%s,'
                        ' is_connected=%s', self._interface_changed.is_set(),
                        self._disconnected.is_set())
                self._interface_changed.clear()
                continue
                # Next loop through should cause re-inspection and handle state updates
            except SyncError as e:
                last_sync_failed = True
                retry_wait_time = self.resync_delay.delay
                self.resync_delay.failed()
                self._logger.warn(
                    "Error syncing with device {}: {!s} 'Retrying in {}s."
                    .format(
                        self.bind_address_string,
                        e, retry_wait_time))
                yield katcp.core.until_later(retry_wait_time)
                # TODO (NM) Perhaps maintain count of unsuccessful attempts, and reconnect
                # if too many happen. Perhaps also integrate exponential-backoff stuff
                # here? Or outsource to a user-supplied class or callback?
                continue
            except Exception:
                last_sync_failed = True
                retry_wait_time = self.resync_delay.delay
                self.resync_delay.failed()
                self._logger.exception(
                    'Unhandled exception in client-sync loop. Triggering disconnect and '
                    'Retrying in {}s.'
                    .format(retry_wait_time))
                self.katcp_client.disconnect()
                yield katcp.core.until_later(retry_wait_time)
                continue
            else:
                self.resync_delay.success()
        try:
            self._logger.debug('{}: Sending final state - loop ended'
                               .format(self.bind_address_string))
            yield self._send_state(connected=False, synced=False,
                                   model_changed=False, data_synced=False)
        except Exception:
            self._logger.exception('Unhandled exception after client-sync loop ended.')

    @tornado.gen.coroutine
    def _send_state(self, connected, synced, model_changed, data_synced,
                    model_changes=None):
        # Should only be called from _state_loop()
        state = InspectingClientStateType(connected, synced, model_changed, data_synced)
        self._state.set_state(state)
        self._logger.debug('InspectingClient state changed to {0}'.format(state))

        if self._state_cb:
            yield maybe_future(self._state_cb(state, model_changes))
        # Make sure other callbacks in response to state change get to run before we
        # change state again
        yield tornado.gen.moment

    def set_state_callback(self, cb):
        """Set user callback for state changes

        Called as ``cb(state, model_changes)``

        where `state` is an :class:`InspectingClientStateType` instance, and
        `model_changes` is an :class:`~katcp.core.AttrDict`. The latter may
        contain keys ``requests`` and ``sensors`` to describe changes to
        requests or sensors respectively. These in turn have attributes
        ``added`` and ``removed`` which are sets of request/sensor names.
        Requests/sensors that have been modified will appear in both sets.

        .. warning::

            It is possible for `model_changes` to be ``None``, or for either
            ``requests`` or ``sensors`` to be absent from `model_changes`.
        """
        self._state_cb = cb

    def close(self):
        self.stop()

    def start(self, timeout=None):
        """
        Note: always call stop() and wait until_stopped() when you are done
        with the container to make sure the container cleans up correctly.
        """
        return self.connect(timeout)

    def stop(self, timeout=None):
        self._running = False
        self.katcp_client.stop(timeout)

    def until_stopped(self, timeout=None):
        """Return future that resolves when the client has stopped

        See the `DeviceClient.until_stopped` docstring for parameter
        definitions and more info.
        """
        return self.katcp_client.until_stopped(timeout)

    def join(self, timeout=None):
        self.katcp_client.join(timeout)

    def _update_index(self, index, name, data):
        if name not in index:
            index[name] = data
        else:
            orig_data = index[name]
            for key, value in list(data.items()):
                if orig_data.get(key) != value:
                    orig_data[key] = value
                    orig_data['_changed'] = True

    def handle_sensor_value(self):
        """Handle #sensor-value informs just like #sensor-status informs"""
        self.katcp_client.hook_inform('sensor-value',
                                      self._cb_inform_sensor_status)

    @tornado.gen.coroutine
    def inspect(self):
        """Inspect device requests and sensors, update model

        Returns
        -------

        Tornado future that resolves with:

        model_changes : Nested AttrDict or None
            Contains sets of added/removed request/sensor names

            Example structure:

            {'requests': {
                'added': set(['req1', 'req2']),
                'removed': set(['req10', 'req20'])}
             'sensors': {
                'added': set(['sens1', 'sens2']),
                'removed': set(['sens10', 'sens20'])}
            }

            If there are no changes keys may be omitted. If an item is in both
            the 'added' and 'removed' sets that means that it changed.

            If neither request not sensor changes are present, None is returned
            instead of a nested structure.

        """
        timeout_manager = future_timeout_manager(self.sync_timeout)
        sensor_index_before = copy.copy(self._sensors_index)
        request_index_before = copy.copy(self._requests_index)
        try:
            request_changes = yield self.inspect_requests(
                timeout=timeout_manager.remaining())
            sensor_changes = yield self.inspect_sensors(
                timeout=timeout_manager.remaining())
        except Exception:
            # Ensure atomicity of sensor and request updates ; if the one
            # fails, the other should act as if it has failed too.
            self._sensors_index = sensor_index_before
            self._requests_index = request_index_before
            raise

        model_changes = AttrDict()
        if request_changes:
            model_changes.requests = request_changes
        if sensor_changes:
            model_changes.sensors = sensor_changes
        if model_changes:
            raise Return(model_changes)

    @tornado.gen.coroutine
    def inspect_requests(self, name=None, timeout=None):
        """Inspect all or one requests on the device. Update requests index.

        Parameters
        ----------
        name : str or None, optional
            Name of the request or None to get all requests.
        timeout : float or None, optional
            Timeout for request inspection, None for no timeout

        Returns
        -------
        Tornado future that resolves with:

        changes : :class:`~katcp.core.AttrDict`
            AttrDict with keys ``added`` and ``removed`` (of type
            :class:`set`), listing the requests that have been added or removed
            respectively.  Modified requests are listed in both. If there are
            no changes, returns ``None`` instead.

            Example structure:

            {'added': set(['req1', 'req2']),
             'removed': set(['req10', 'req20'])}

        """
        maybe_timeout = future_timeout_manager(timeout)
        if name is None:
            msg = katcp.Message.request('help')
        else:
            msg = katcp.Message.request('help', name)
        reply, informs = yield self.katcp_client.future_request(
            msg, timeout=maybe_timeout.remaining())
        if not reply.reply_ok():
            # If an unknown request is specified the desired result is to return
            # an empty list even though the request will fail
            if name is None or 'Unknown request' not in reply.arguments[1]:
                raise SyncError(
                    'Error reply during sync process for {}: {}'
                    .format(self.bind_address_string, reply))

        # Get recommended timeouts hints for slow requests if the server
        # provides them
        timeout_hints_available = (
            self.katcp_client.protocol_flags.request_timeout_hints)
        if timeout_hints_available:
            timeout_hints = yield self._get_request_timeout_hints(
                name, timeout=maybe_timeout.remaining())
        else:
            timeout_hints = {}

        requests_old = set(self._requests_index.keys())
        requests_updated = set()
        for msg in informs:
            req_name = msg.arguments[0]
            req = {'name': req_name,
                   'description': msg.arguments[1],
                   'timeout_hint': timeout_hints.get(req_name)}
            requests_updated.add(req_name)
            self._update_index(self._requests_index, req_name, req)

        added, removed = self._difference(
            requests_old, requests_updated, name, self._requests_index)
        if added or removed:
            raise Return(AttrDict(added=added, removed=removed))

    @tornado.gen.coroutine
    def _get_request_timeout_hints(self, name=None, timeout=None):
        """Get request timeout hints from device

        Parameters
        =========
        name : str or None, optional
            Name of the request or None to get all request timeout hints.
        timeout : float seconds
            Timeout for ?request-timeout-hint

        Returns
        -------
        Tornado future that resolves with:

        timeout_hints : dict request_name -> timeout_hint

        where

        request_name : str
            Name of the request
        timeout_hint : float
            Suggested request timeout hint from device ?request-timeout_hint

        Note, if there is no request hint, there will be no entry in the
        dict. If you request the hint for a named request that has no hint, an
        empty dict will be returned.

        """
        timeout_hints = {}
        req_msg_args = ['request-timeout-hint']
        if name:
            req_msg_args.append(name)
        req_msg = katcp.Message.request(*req_msg_args)
        reply, informs = yield self.katcp_client.future_request(
            req_msg, timeout=timeout)
        if not reply.reply_ok():
            raise SyncError('Error retrieving request timeout hints: "{}"\n'
                            'in reply to request {}, continuing with sync'
                            .format(reply, req_msg))
        for inform in informs:
            request_name = inform.arguments[0]
            timeout_hint = float(inform.arguments[1])
            if timeout_hint > 0:
                timeout_hints[request_name] = timeout_hint
        raise Return(timeout_hints)

    @tornado.gen.coroutine
    def inspect_sensors(self, name=None, timeout=None):
        """Inspect all or one sensor on the device. Update sensors index.

        Parameters
        ----------
        name : str or None, optional
            Name of the sensor or None to get all sensors.
        timeout : float or None, optional
            Timeout for sensors inspection, None for no timeout

        Returns
        -------
        Tornado future that resolves with:

        changes : :class:`~katcp.core.AttrDict`
            AttrDict with keys ``added`` and ``removed`` (of type
            :class:`set`), listing the sensors that have been added or removed
            respectively.  Modified sensors are listed in both. If there are no
            changes, returns ``None`` instead.

        Example structure:

            {'added': set(['sens1', 'sens2']),
             'removed': set(['sens10', 'sens20'])}

        """
        if name is None:
            msg = katcp.Message.request('sensor-list')
        else:
            msg = katcp.Message.request('sensor-list', name)

        reply, informs = yield self.katcp_client.future_request(
            msg, timeout=timeout)
        self._logger.debug('{} received {} sensor-list informs, reply: {}'
            .format(self.bind_address_string, len(informs), reply))
        if not reply.reply_ok():
            # If an unknown sensor is specified the desired result is to return
            # an empty list, even though the request will fail
            if name is None or 'Unknown sensor' not in reply.arguments[1]:
                raise SyncError('Error reply during sync process: {}'
                                .format(reply))


        sensors_old = set(self._sensors_index.keys())
        sensors_updated = set()
        for msg in informs:
            sen_name = msg.arguments[0]
            sensors_updated.add(sen_name)
            sen = {'description': msg.arguments[1],
                   'units': msg.arguments[2],
                   'sensor_type': msg.arguments[3],
                   'params': msg.arguments[4:]}
            self._update_index(self._sensors_index, sen_name, sen)

        added, removed = self._difference(
            sensors_old, sensors_updated, name, self._sensors_index)

        for sensor_name in removed:
            if sensor_name in self._sensor_object_cache:
                del self._sensor_object_cache[sensor_name]

        if added or removed:
            raise Return(AttrDict(added=added, removed=removed))

    @tornado.gen.coroutine
    def future_check_sensor(self, name, update=None):
        """Check if the sensor exists.

        Used internally by future_get_sensor. This method is aware of
        synchronisation in progress and if inspection of the server is allowed.

        Parameters
        ----------
        name : str
            Name of the sensor to verify.
        update : bool or None, optional
            If a katcp request to the server should be made to check if the
            sensor is on the server now.

        Notes
        -----
        Ensure that self.state.data_synced == True if yielding to
        future_check_sensor from a state-change callback, or a deadlock will
        occur.

        """
        exist = False
        yield self.until_data_synced()
        if name in self._sensors_index:
            exist = True
        else:
            if update or (update is None and self._update_on_lookup):
                yield self.inspect_sensors(name)
                exist = yield self.future_check_sensor(name, False)

        raise tornado.gen.Return(exist)

    @tornado.gen.coroutine
    def future_get_sensor(self, name, update=None):
        """Get the sensor object.

        Check if we have information for this sensor, if not connect to server
        and update (if allowed) to get information.

        Parameters
        ----------
        name : string
            Name of the sensor.
        update : bool or None, optional
            True allow inspect client to inspect katcp server if the sensor
            is not known.

        Returns
        -------
        Sensor created by :meth:`sensor_factory` or None if sensor not found.

        Notes
        -----
        Ensure that self.state.data_synced == True if yielding to future_get_sensor from
        a state-change callback, or a deadlock will occur.

        """
        obj = None
        exist = yield self.future_check_sensor(name, update)
        if exist:
            sensor_info = self._sensors_index[name]
            obj = sensor_info.get('obj')
            if obj is None:
                sensor_type = katcp.Sensor.parse_type(
                    sensor_info.get('sensor_type'))
                sensor_params = katcp.Sensor.parse_params(
                    sensor_type,
                    sensor_info.get('params'))
                obj = self.sensor_factory(
                    name=name,
                    sensor_type=sensor_type,
                    description=sensor_info.get('description'),
                    units=sensor_info.get('units'),
                    params=sensor_params)
                self._sensors_index[name]['obj'] = obj
                self._sensor_object_cache[name] = obj

        raise tornado.gen.Return(obj)

    @tornado.gen.coroutine
    def future_check_request(self, name, update=None):
        """Check if the request exists.

        Used internally by future_get_request. This method is aware of
        synchronisation in progress and if inspection of the server is allowed.

        Parameters
        ----------
        name : str
            Name of the request to verify.
        update : bool or None, optional
            If a katcp request to the server should be made to check if the
            sensor is on the server. True = Allow, False do not Allow, None
            use the class default.

        Notes
        -----
        Ensure that self.state.data_synced == True if yielding to future_check_request
        from a state-change callback, or a deadlock will occur.

        """
        exist = False
        yield self.until_data_synced()
        if name in self._requests_index:
            exist = True
        else:
            if update or (update is None and self._update_on_lookup):
                yield self.inspect_requests(name)
                exist = yield self.future_check_request(name, False)
        raise tornado.gen.Return(exist)

    @tornado.gen.coroutine
    def future_get_request(self, name, update=None):
        """Get the request object.

        Check if we have information for this request, if not connect to server
        and update (if allowed).

        Parameters
        ----------
        name : string
            Name of the request.
        update : bool or None, optional
            True allow inspect client to inspect katcp server if the request
            is not known.

        Returns
        -------
        Request created by :meth:`request_factory` or None if request not found.

        Notes
        -----
        Ensure that self.state.data_synced == True if yielding to future_get_request
        from a state-change callback, or a deadlock will occur.

        """
        obj = None
        exist = yield self.future_check_request(name, update)
        if exist:
            request_info = self._requests_index[name]
            obj = request_info.get('obj')
            if obj is None:
                obj = self.request_factory(**request_info)
                self._requests_index[name]['obj'] = obj

        raise tornado.gen.Return(obj)

    @tornado.gen.coroutine
    def update_sensor(self, name, timestamp, status, value):
        sensor = self._sensor_object_cache.get(name)
        # TODO (NM) Performance improvement idea: Make this a normal function
        # that only handles the cached sensor object case (should be the common
        # case). If cached sensor is not found, kick off a coroutine that
        # handles the future_get_sensor case.
        if not sensor:
            sensor = yield self.future_get_sensor(name)
        if sensor:
            # TODO (NM) Performance idea: prolly we can cache katcp_major at
            # sync time?
            katcp_major = self.katcp_client.protocol_flags.major
            sensor.set_formatted(timestamp, status, value, katcp_major)
        else:
            self._logger.error('Received update for "%s", but could not create'
                               ' sensor object.' % name)

    def _cb_connection_state(self, connected):
        if connected:
            self._disconnected.clear()
            self._connected.set()
        else:
            self._connected.clear()
            self._disconnected.set()

    def _cb_inform_sensor_status(self, msg):
        """Update received for an sensor."""
        timestamp = msg.arguments[0]
        num_sensors = int(msg.arguments[1])
        assert len(msg.arguments) == 2 + num_sensors * 3
        for n in range(num_sensors):
            name = msg.arguments[2 + n * 3]
            status = msg.arguments[3 + n * 3]
            value = msg.arguments[4 + n * 3]
            self.update_sensor(name, timestamp, status, value)

    def _cb_inform_interface_change(self, msg):
        """Update the sensors and requests available."""
        self._logger.debug('cb_inform_interface_change(%s)', msg)
        self._interface_changed.set()

    def _cb_inform_deprecated(self, msg):
        """Log a message that an deprecated inform has been received.."""
        self._logger.warning("Received a deprecated inform: {0}."
                             .format(msg.name))

    def simple_request(self, request, *args, **kwargs):
        """Create and send a request to the server.

        This method implements a very small subset of the options
        possible to send an request. It is provided as a shortcut to
        sending a simple request.

        Parameters
        ----------
        request : str
            The request to call.
        *args : list of objects
            Arguments to pass on to the request.

        Keyword Arguments
        -----------------
        timeout : float or None, optional
            Timeout after this amount of seconds (keyword argument).
        mid : None or int, optional
            Message identifier to use for the request message. If None, use either
            auto-incrementing value or no mid depending on the KATCP protocol version
            (mid's were only introduced with KATCP v5) and the value of the `use_mid`
            argument. Defaults to None
        use_mid : bool
            Use a mid for the request if True. Defaults to True if the server supports
            them.

        Returns
        -------
        future object.

        Example
        -------

        ::

        reply, informs = yield ic.simple_request('help', 'sensor-list')

        """
        # TODO (NM 2016-11-03) This method should really live on the lower level
        # katcp_client in client.py, is generally useful IMHO
        use_mid = kwargs.get('use_mid')
        timeout = kwargs.get('timeout')
        mid = kwargs.get('mid')
        msg = katcp.Message.request(request, *args, mid=mid)
        return self.katcp_client.future_request(msg, timeout, use_mid)

    def _difference(self, original_keys, updated_keys, name, item_index):
        """Calculate difference between the original and updated sets of keys.

        Removed items will be removed from item_index, new items should have
        been added by the discovery process. (?help or ?sensor-list)

        This method is for use in inspect_requests and inspect_sensors only.

        Returns
        -------

        (added, removed)
        added : set of str
            Names of the keys that were added
        removed : set of str
            Names of the keys that were removed

        """
        original_keys = set(original_keys)
        updated_keys = set(updated_keys)
        added_keys = updated_keys.difference(original_keys)
        removed_keys = set()
        if name is None:
            removed_keys = original_keys.difference(updated_keys)
        elif name not in updated_keys and name in original_keys:
            removed_keys = set([name])

        for key in removed_keys:
            if key in item_index:
                del(item_index[key])

        # Check the keys that was not added now or not lined up for removal,
        # and see if they changed.
        for key in updated_keys.difference(added_keys.union(removed_keys)):
            if item_index[key].get('_changed'):
                item_index[key]['_changed'] = False
                removed_keys.add(key)
                added_keys.add(key)

        return added_keys, removed_keys<|MERGE_RESOLUTION|>--- conflicted
+++ resolved
@@ -6,17 +6,10 @@
 
 from __future__ import division, print_function, absolute_import
 
-<<<<<<< HEAD
 from future import standard_library
 standard_library.install_aliases()
+
 from builtins import range
-=======
-
-from future import standard_library
-standard_library.install_aliases()
-from builtins import range
-from builtins import *
->>>>>>> afb9041c
 from builtins import object
 import logging
 import random
