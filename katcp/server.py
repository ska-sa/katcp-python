--- conflicted
+++ resolved
@@ -8,21 +8,9 @@
 
 from __future__ import division, print_function, absolute_import
 
-<<<<<<< HEAD
 from future import standard_library
 standard_library.install_aliases()
 
-
-=======
-
-from future import standard_library
-standard_library.install_aliases()
-from builtins import str
-from builtins import range
-from past.builtins import basestring
-from builtins import *
-from builtins import object
->>>>>>> afb9041c
 import socket
 import threading
 import traceback
@@ -932,10 +920,6 @@
 
 
 class DeviceServerBase(with_metaclass(DeviceServerMetaclass, object)):
-<<<<<<< HEAD
-
-=======
->>>>>>> afb9041c
     """Base class for device servers.
 
     Subclasses should add .request\_* methods for dealing
