# client.py
# -*- coding: utf8 -*-
# vim:fileencoding=utf8 ai ts=4 sts=4 et sw=4
# Copyright 2009 National Research Foundation (South African Radio Astronomy Observatory)
# BSD license - see LICENSE for details

"""Clients for the KAT device control language."""

from __future__ import division, print_function, absolute_import

<<<<<<< HEAD
from future import standard_library
standard_library.install_aliases()

=======

from future import standard_library
standard_library.install_aliases()
from builtins import str
from builtins import *
from builtins import object
>>>>>>> afb9041c
import sys
import traceback
import logging

import tornado.ioloop
import tornado.tcpclient
import tornado.iostream

from functools import partial, wraps
from _thread import get_ident as get_thread_ident

from builtins import object
from future.utils import with_metaclass
from tornado import gen
from tornado.concurrent import Future as tornado_Future
from tornado.util import ObjectDict
from concurrent.futures import Future, TimeoutError

from .core import (DeviceMetaclass, MessageParser, Message,
                   KatcpClientError, KatcpVersionError, KatcpClientDisconnected,
                   ProtocolFlags, AsyncEvent, until_later, LatencyTimer,
                   SEC_TS_KATCP_MAJOR, FLOAT_TS_KATCP_MAJOR, SEC_TO_MS_FAC)
from .ioloop_manager import IOLoopManager
from future.utils import with_metaclass


# logging.basicConfig(level=logging.DEBUG)
log = logging.getLogger("katcp.client")

def address_to_string(addr_tuple):
    return ":".join(str(part) for part in addr_tuple)


def make_threadsafe(meth):
    """Decorator for a DeviceClient method that should always run in ioloop.

    Used with DeviceClient.enable_thread_safety(). If not called the method
    will be unprotected and it is the user's responsibility to ensure that
    these methods are only called from the ioloop, otherwise the decorated
    methods are wrapped. Should only be used for functions that have no return
    value.

    """
    meth.make_threadsafe = True
    return meth


def make_threadsafe_blocking(meth):
    """Decorator for a DeviceClient method that will block.

    Used with DeviceClient.enable_thread_safety(). Used to provide blocking
    calls that can be made from other threads. If called in ioloop context,
    calls the original method directly to prevent deadlocks. Will route return
    value to caller. Add `timeout` keyword argument to limit blocking time.
    If `meth` returns a future, its result will be returned, otherwise its
    result will be passed back directly.

    """
    meth.make_threadsafe_blocking = True
    return meth


class DeviceClient(with_metaclass(DeviceMetaclass, object)):
    """Device client proxy.

    Subclasses should implement .reply\_*, .inform\_* and
    send_request\_* methods to take actions when messages arrive,
    and implement unhandled_inform, unhandled_reply and
    unhandled_request to provide fallbacks for messages for
    which there is no handler.

    Request messages can be sent by calling .send_request().

    Parameters
    ----------
    host : string
        Host to connect to.
    port : int
        Port to connect to.
    tb_limit : int
        Maximum number of stack frames to send in error traceback.
    logger : object
        Python Logger object to log to.
    auto_reconnect : bool
        Whether to automatically reconnect if the connection dies.

    Examples
    --------
    >>> MyClient(DeviceClient):
    ...     def reply_myreq(self, msg):
    ...         print str(msg)
    ...
    >>> c = MyClient('localhost', 10000)
    >>> c.start()
    >>> c.send_request(katcp.Message.request('myreq'))
    >>> # expect reply to be printed here
    >>> # stop the client once we're finished with it
    >>> c.stop()
    >>> c.join()

    Notes
    -----

    The client may block its ioloop if the default blocking tornado DNS
    resolver is used. When an ioloop is shared, it would make sens to configure
    one of the non-blocking resolver classes, see
    http://tornado.readthedocs.org/en/latest/netutil.html

    """

    MAX_MSG_SIZE = 2*1024*1024
    """Maximum message size that can be received in bytes.

    If more than MAX_MSG_SIZE bytes are read from the socket without
    encountering a message terminator (i.e. newline), the connection is closed.

    """
    MAX_WRITE_BUFFER_SIZE = 2*MAX_MSG_SIZE
    """Maximum outstanding bytes to be buffered by the server process.

    If more than MAX_WRITE_BUFFER_SIZE bytes are outstanding, the connection is
    closed. Note that the OS also buffers socket writes, so more than
    MAX_WRITE_BUFFER_SIZE bytes may be untransmitted in total.

    """

    MAX_LOOP_LATENCY = 0.03
    """Do not spend more than this many seconds reading pipelined socket data

    IOStream inline-reading can result in ioloop starvation (see
    https://groups.google.com/forum/#!topic/python-tornado/yJrDAwDR_kA).

    """

    def __init__(self, host, port, tb_limit=20, logger=log,
                 auto_reconnect=True):
        self._parser = MessageParser()
        if not host:
            host = "0.0.0.0"
        self._bindaddr = (host, port)
        self._tb_limit = tb_limit
        self._logger = logger
        self._auto_reconnect = auto_reconnect
        # Number of seconds to wait before retrying a connection
        self.auto_reconnect_delay = 0.5
        self._connect_failures = 0
        self._static_protocol_configuration = False
        self._static_protocol_flags = None
        # Last used unique message id counter
        self._last_msg_id = 0
        # The Tornado IOloop to use, set by self.set_ioloop()
        self._ioloop = None
        # ID of Thread that hosts the IOLoop.
        # Used to check that we are running in the ioloop.
        self.ioloop_thread_id = None
        self._ioloop_manager = IOLoopManager(managed_default=True)
        # Indicate thread safety. Managed by self.enable_thread_safety()
        self._threadsafe = False
        # Last time a connection was made in seconds since Unix Epoch
        self.last_connect_time = None
        self._init_state_per_run(ioloop=None)

    def _init_state_per_run(self, ioloop):
        """Initialise all state that can change per start..stop run.

        The client can be started and stopped multiple times.  This method
        initialises all the variables that keep client state related to a
        single run.

        This method must only be called from `__init__()`, and `start()` as
        it modifies the overall state of the client.

        """
        # Indicate that client's main coroutine is not running
        self._stopped = AsyncEvent(ioloop=ioloop)
        self._stopped.set()
        # Indicate that client is running and ready connect
        self._running = AsyncEvent(ioloop=ioloop)
        # Indicate that the client is waiting for a reconnect. Purely for testing.
        self._waiting_to_retry = AsyncEvent(ioloop=ioloop)
        # Indicate that client is connected to its server
        self._connected = AsyncEvent(ioloop=ioloop)
        # Indicate that the client is disconnected
        self._disconnected = AsyncEvent(ioloop=ioloop)
        self._disconnected.set()

        # Indicate that client has received KATCP protocol info from its server
        self._received_protocol_info = AsyncEvent(ioloop=ioloop)
        self._server_supports_ids = False
        self._protocol_flags = None
        if self._static_protocol_configuration:
            self.preset_protocol_flags(self._static_protocol_flags)

        # Current iostream instance, set by _connect()
        self._stream = None
        # tornado.tcpclient.TCPClient TCP connection factory, set by _install()
        self._tcp_client = None
        # Version information as received from the server
        self.versions = ObjectDict()

    @property
    def protocol_flags(self):
        return self._protocol_flags

    @protocol_flags.setter
    def protocol_flags(self, val):
        self._protocol_flags = val
        self._server_supports_ids = self.protocol_flags.supports(
            ProtocolFlags.MESSAGE_IDS)
        self._received_protocol_info.set()

    @property
    def bind_address(self):
        """(host, port) where the client is connecting"""
        return self._bindaddr

    @property
    def bind_address_string(self):
        return address_to_string(self._bindaddr)

    @property
    def sockname(self):
        if self._stream:
            return self._stream.socket.getsockname()
        else:
            return (self._bindaddr[0], -1)

    @property
    def sockname_string(self):
        return address_to_string(self.sockname)

    @property
    def threadsafe(self):
        return self._threadsafe

    @property
    def ioloop(self):
        return self._ioloop

    def convert_seconds(self, time_seconds):
        """Convert a time in seconds to the device timestamp units.

        KATCP v4 and earlier, specified all timestamps in milliseconds. Since
        KATCP v5, all timestamps are in seconds. If the device KATCP version
        has been detected, this method converts a value in seconds to the
        appropriate (seconds or milliseconds) quantity. For version smaller
        than V4, the time value will be truncated to the nearest millisecond.

        """
        if self.protocol_flags.major >= SEC_TS_KATCP_MAJOR:
            return time_seconds
        else:
            device_time = time_seconds * SEC_TO_MS_FAC
            if self.protocol_flags.major < FLOAT_TS_KATCP_MAJOR:
                device_time = int(device_time)
            return device_time

    def _next_id(self):
        """Return the next available message id."""
        assert get_thread_ident() == self.ioloop_thread_id
        self._last_msg_id += 1
        return str(self._last_msg_id)

    def preset_protocol_flags(self, protocol_flags):
        """Preset server protocol flags.

        Sets the assumed server protocol flags and disables automatic server
        version detection.

        Parameters
        ----------
        protocol_flags : katcp.core.ProtocolFlags instance

        """
        self._static_protocol_configuration = True
        self._static_protocol_flags = protocol_flags
        self.protocol_flags = protocol_flags

    def inform_version_connect(self, msg):
        """Process a #version-connect message."""
        if len(msg.arguments) < 2:
            return
        # Store version information.
        name = msg.arguments[0]
        self.versions[name] = tuple(msg.arguments[1:])
        if msg.arguments[0] == "katcp-protocol":
            protocol_flags = ProtocolFlags.parse_version(msg.arguments[1])
            self._set_protocol_from_inform(protocol_flags, msg)

    def inform_version(self, msg):
        """Handle katcp v4 and below version inform."""
        self._set_v4_protocol(msg)

    def inform_build_state(self, msg):
        """Handle katcp v4 and below build-state inform."""
        self._set_v4_protocol(msg)

    def _set_v4_protocol(self, inform):
        # We don't know if the server supports multiple connections (katcp v4
        # has no way of indicating this), but this should not really make any
        # difference to the client
        protocol_flags = ProtocolFlags(4, 0, '')
        self._set_protocol_from_inform(protocol_flags, inform)

    def _set_protocol_from_inform(self, protocol_flags, inform):
        if protocol_flags == self.protocol_flags:
            # New value matches old, no need to do consistency checking
            return
        if self.protocol_flags:
            # It seems that the protocol flags have been set before.
            # Now we need to do some consistency checking.
            if self._static_protocol_configuration:
                # Only warn if a static protocol definition is used
                self._logger.warn(
                    'Protocol Version Warning: Ignoring inform received from '
                    'server indicating a katcp protocol revision inconsistent '
                    'with the static configuration. Static configuration: %r.'
                    'Inform received: %r' % (
                        str(self.protocol_flags), str(inform)))
                return
            else:
                # Log an error and disconnect if we are in auto-detection mode
                self._logger.error(
                    'Protocol Version Error: Inform received from '
                    'server indicating a katcp protocol revision inconsistent '
                    'with the previously detected version. Disconnecting in '
                    'disgust. Previous version: %r. Inform received: %r' % (
                        str(self.protocol_flags), str(inform)))
                # Prevent an infinite loop
                self._auto_reconnect = False
                self._disconnect()

        self.protocol_flags = protocol_flags

    def _get_mid_and_update_msg(self, msg, use_mid):
        """Get message ID for current request and assign to msg.mid if needed.

        Parameters
        ----------
        msg : katcp.Message ?request message
        use_mid : bool or None

        If msg.mid is None, a new message ID will be created. msg.mid will be
        filled with this ID if use_mid is True or if use_mid is None and the
        server supports message ids. If msg.mid is already assigned, it will
        not be touched, and will be used as the active message ID.

        Return value
        ------------
        The active message ID

        """
        if use_mid is None:
            use_mid = self._server_supports_ids

        if msg.mid is None:
            mid = self._next_id()
            if use_mid:
                msg.mid = mid
            # An internal mid may be needed for the request/inform/response
            # machinery to work, so we return it
            return mid
        else:
            return msg.mid

    @make_threadsafe_blocking
    def request(self, msg, use_mid=None):
        """Send a request message, with automatic message ID assignment.

        Parameters
        ----------
        msg : katcp.Message request message
        use_mid : bool or None, default=None

        Returns
        -------
        mid : string or None
            The message id, or None if no msg id is used

        If use_mid is None and the server supports msg ids, or if use_mid is
        True a message ID will automatically be assigned msg.mid is None.

        if msg.mid has a value, and the server supports msg ids, that value
        will be used. If the server does not support msg ids, KatcpVersionError
        will be raised.

        """
        mid = self._get_mid_and_update_msg(msg, use_mid)
        self.send_request(msg)
        return mid

    def send_request(self, msg):
        """Send a request messsage.

        Parameters
        ----------
        msg : Message object
            The request Message to send.

        """
        assert(msg.mtype == Message.REQUEST)
        if msg.mid and not self._server_supports_ids:
            raise KatcpVersionError('Message IDs not supported by server')
        self.send_message(msg)

    @make_threadsafe_blocking
    def send_message(self, msg):
        """Send any kind of message.

        Parameters
        ----------
        msg : Message object
            The message to send.

        """
        assert get_thread_ident() == self.ioloop_thread_id
        data = str(msg) + "\n"
        # Log all sent messages here so no one else has to.
        if self._logger.isEnabledFor(logging.DEBUG):
            self._logger.debug("Sending to {}: {}"
                               .format(self.bind_address_string, repr(data)))
        if not self._connected.isSet():
            raise KatcpClientDisconnected('Not connected to device {0}'.format(
                self.bind_address_string))
        try:
            return self._stream.write(data)
        except Exception:
            self._logger.warn('Could not send message {0!r} to {1!r}'
                              .format(str(msg), self._bindaddr), exc_info=True)
            self._disconnect(exc_info=True)

    @gen.coroutine
    def _connect(self):
        """Connect to the server."""
        assert get_thread_ident() == self.ioloop_thread_id
        if self._stream:
            self._logger.warn('Disconnecting existing connection to {0!r} '
                              'to create a new connection')
            self._disconnect()
            yield self._disconnected.until_set()

        stream = None
        try:
            host, port = self._bindaddr
            stream = self._stream = yield self._tcp_client.connect(
                host, port, max_buffer_size=self.MAX_MSG_SIZE)
            stream.set_close_callback(partial(self._stream_closed_callback,
                                              stream))
            # our message packets are small, don't delay sending them.
            stream.set_nodelay(True)
            stream.max_write_buffer_size = self.MAX_WRITE_BUFFER_SIZE
            self._logger.debug('Connected to {0} with client addr {1}'
                               .format(self.bind_address_string,
                                       address_to_string(stream.socket.getsockname())))
            if self._connect_failures >= 5:
                self._logger.warn("Reconnected to {0}"
                                  .format(self.bind_address_string))
            self._connect_failures = 0
        except Exception as e:
            if self._connect_failures % 5 == 0:
                # warn on every fifth failure

                # TODO (NM 2015-03-04) This can get a bit verbose, and typically we have
                # other mechanisms for tracking failed connections. Consider doing some
                # kind of exponential backoff starting at 5 times the reconnect time up to
                # once per 5 minutes
                self._logger.debug("Failed to connect to {0!r}: {1}"
                                  .format(self._bindaddr, e))
            self._connect_failures += 1
            stream = None
            yield gen.moment
            # TODO some kind of error rate limiting?

            if self._stream:
                # Can't use _disconnect() and wait on self._disconnected, since
                # exception may have been raised before _stream_closed_callback
                # was attached to the iostream.
                self._logger.debug('stream was set even though connecting failed')
                self._stream.close()
                self._disconnected.set()

        if stream:
            self._disconnected.clear()
            self._connected.set()
            self.last_connect_time = self.ioloop.time()
            try:
                self.notify_connected(True)
            except Exception:
                self._logger.exception("Notify connect failed. Disconnecting.")
                self._disconnect()

    @make_threadsafe
    def disconnect(self):
        """Force client connection to close, reconnect if auto-connect set."""
        self._disconnect()

    def _disconnect(self, exc_info=False):
        """Disconnect and cleanup."""
        if self._stream:
            self._stream.close(exc_info=exc_info)
            # Cleanup should be handled by _stream_closed_callback()

    def _stream_closed_callback(self, stream):
        try:
            assert stream is self._stream
            self._stream = None
            self._connected.clear()
            self._disconnected.set()
            error_repr = '{0!r}'.format(stream.error) if stream.error else ''
            if error_repr:
                self._logger.warn('Client stream for server '
                                  '{0} closed with error {1}'
                                  .format(self.bind_address_string, error_repr))
            try:
                self.notify_connected(False)
            except Exception:
                self._logger.exception("Notify connect failed")
        except Exception:
            self._logger.exception('Unhandled exception closing client '
                                   'stream {0!r} to {1}'
                                   .format(stream, self.bind_address_string))

    def handle_message(self, msg):
        """Handle a message from the server.

        Parameters
        ----------
        msg : Message object
            The Message to dispatch to the handler methods.

        """
        # log messages received so that no one else has to
        if self._logger.isEnabledFor(logging.DEBUG):
            self._logger.debug(
                "received from {}: {}"
                .format(self.bind_address_string, repr(str(msg))))

        if msg.mtype == Message.INFORM:
            return self.handle_inform(msg)
        elif msg.mtype == Message.REPLY:
            return self.handle_reply(msg)
        elif msg.mtype == Message.REQUEST:
            return self.handle_request(msg)
        else:
            self._logger.error("Unexpected message type from server ['%s']."
                               % (msg,))

    def handle_inform(self, msg):
        """Dispatch an inform message to the appropriate method.

        Parameters
        ----------
        msg : Message object
            The inform message to dispatch.

        """
        method = self._inform_handlers.get(
            msg.name, self.__class__.unhandled_inform)

        try:
            return method(self, msg)
        except Exception:
            e_type, e_value, trace = sys.exc_info()
            reason = "\n".join(traceback.format_exception(
                e_type, e_value, trace, self._tb_limit))
            self._logger.error("Inform %s FAIL: %s" % (msg.name, reason))

    def handle_reply(self, msg):
        """Dispatch a reply message to the appropriate method.

        Parameters
        ----------
        msg : Message object
            The reply message to dispatch.

        """
        method = self.__class__.unhandled_reply
        if msg.name in self._reply_handlers:
            method = self._reply_handlers[msg.name]

        try:
            return method(self, msg)
        except Exception:
            e_type, e_value, trace = sys.exc_info()
            reason = "\n".join(traceback.format_exception(
                e_type, e_value, trace, self._tb_limit))
            self._logger.error("Reply %s FAIL: %s" % (msg.name, reason))

    def handle_request(self, msg):
        """Dispatch a request message to the appropriate method.

        Parameters
        ----------
        msg : Message object
            The request message to dispatch.

        """
        method = self.__class__.unhandled_request
        if msg.name in self._request_handlers:
            method = self._request_handlers[msg.name]

        try:
            reply = method(self, msg)
            if isinstance(reply, Message):
                # If it is a message object, assume it is a reply.
                reply.mid = msg.mid
                assert (reply.mtype == Message.REPLY)
                assert (reply.name == msg.name)
                self._logger.info("%s OK" % (msg.name,))
                self.send_message(reply)
            else:
                # Just pass on what is, potentially, a future. The implementor
                # of the request handler method must arrange for a reply to be
                # sent. Since clients have no business dealing with requests in
                # any case we don't do much to help them.
                return reply
        # We do want to catch everything that inherits from Exception
        # pylint: disable-msg = W0703
        except Exception:
            e_type, e_value, trace = sys.exc_info()
            reason = "\n".join(traceback.format_exception(
                e_type, e_value, trace, self._tb_limit))
            self._logger.error("Request %s FAIL: %s" % (msg.name, reason))

    def unhandled_inform(self, msg):
        """Fallback method for inform messages without a registered handler.

        Parameters
        ----------
        msg : Message object
            The inform message that wasn't processed by any handlers.

        """
        pass

    def unhandled_reply(self, msg):
        """Fallback method for reply messages without a registered handler.

        Parameters
        ----------
        msg : Message object
            The reply message that wasn't processed by any handlers.

        """
        pass

    def unhandled_request(self, msg):
        """Fallback method for requests without a registered handler.

        Parameters
        ----------
        msg : Message object
            The request message that wasn't processed by any handlers.

        """
        pass

    @gen.coroutine
    def _install(self):
        self._stopped.clear()
        try:
            # Do stuff to put us on the IOLoop
            self._logger.debug("Starting client loop for {0!r}"
                               .format(self._bindaddr))
            self.ioloop_thread_id = get_thread_ident()
            self._tcp_client = tornado.tcpclient.TCPClient()
            self._running.set()
            yield self._connect()
            if self._stream is None and not self._auto_reconnect:
                raise KatcpClientError("Failed to connect to {0!r}"
                                       .format(self._bindaddr))
            try:
                yield self._connect_loop()
            except Exception:
                self._logger.exception('Unhandled exception in _connect_loop()')
            finally:
                try:
                    # Make sure everything is torn down properly
                    if self.running():
                        self.stop()
                except RuntimeError as e:
                    if str(e) == 'IOLoop is closing':
                        # Seems the ioloop was stopped already, no worries.
                        self._running.clear()
                self._logger.info("Client connect loop for {0!r} finished."
                                  .format(self._bindaddr))
        finally:
            self._stopped.set()

    @gen.coroutine
    def _connect_loop(self):
        while self._running.isSet():
            if self._connected.isSet():
                try:
                    yield self._line_read_loop()
                except Exception:
                    self._logger.exception('Unhandled exception in _reading_loop()')
            elif self._auto_reconnect:
                self.ioloop.add_callback(self._waiting_to_retry.set)
                yield until_later(self.auto_reconnect_delay)
                self._waiting_to_retry.clear()
                # client may have been stopped while waiting on reconnect delay
                if self.running():
                    yield self._connect()
            else:
                break
            # Allow stream-close handlers etc to run
            # before restarting _line_read_loop
            yield gen.moment

    @gen.coroutine
    def _line_read_loop(self):
        assert get_thread_ident() == self.ioloop_thread_id
        latency_timer = LatencyTimer(self.MAX_LOOP_LATENCY)
        while self._running.isSet():
            try:
                line_fut = self._stream.read_until_regex('\n|\r')
                latency_timer.check_future(line_fut)
                if latency_timer.time_to_yield():
                    yield gen.moment
                line = yield line_fut
            except tornado.iostream.StreamClosedError:
                # Assume that _stream_closed_callback() will handle this case
                break
            except Exception:
                if self._stream:
                    line = ''
                    self._logger.warn('Unhandled Exception while reading from {0}:'
                                      .format(self._bindaddr), exc_info=True)
                    # Prevent potential tight error loops from blocking ioloop
                    self._disconnect()
                    yield gen.moment
                else:
                    self._logger.warn('self._stream object seems to have disappeared.')
                    break
            try:
                line = line.replace("\r", "\n").split("\n")[0]
                msg = self._parser.parse(line) if line else None
            except Exception:
                e_type, e_value, trace = sys.exc_info()
                reason = "\n".join(traceback.format_exception(
                    e_type, e_value, trace, self._tb_limit))
                self._logger.error("BAD COMMAND: %s" % (reason,))
            else:
                try:
                    if msg:
                        yield gen.maybe_future(self.handle_message(msg))
                except Exception:
                    self._logger.exception(
                        'Unhandled exception in handle_message() from {0} for '
                        'message {1!r}'.format(self.bind_address_string, str(msg)))

        self._disconnect()

        self._logger.debug('client _line_read_loop() from {0} completed'
                           .format(self.bind_address_string))

    def set_ioloop(self, ioloop=None):
        """Set the tornado.ioloop.IOLoop instance to use.

        This defaults to IOLoop.current(). If set_ioloop() is never called the
        IOLoop is managed: started in a new thread, and will be stopped if
        self.stop() is called.

        Notes
        -----
        Must be called before start() is called

        """
        self._ioloop_manager.set_ioloop(ioloop, managed=False)
        self._ioloop = ioloop

    def enable_thread_safety(self):
        """Enable thread-safety features.

        Must be called before start().

        """
        if self.threadsafe:
            return                        # Already done!
        if self._running.isSet():
            raise RuntimeError('Cannot enable thread safety after start')

        def _getattr(obj, name):
            # use 'is True' so mock objects don't return true for everything
            return getattr(obj, name, False) is True

        for name in dir(self):
            try:
                meth = getattr(self, name)
            except AttributeError:
                # Subclasses may have computed attributes that don't work
                # before they are started, so let's ignore those
                pass
            if not callable(meth):
                continue
            make_threadsafe = _getattr(meth, 'make_threadsafe')
            make_threadsafe_blocking = _getattr(meth, 'make_threadsafe_blocking')

            if make_threadsafe:
                assert not make_threadsafe_blocking
                meth = self._make_threadsafe(meth)
                setattr(self, name, meth)
            elif make_threadsafe_blocking:
                meth = self._make_threadsafe_blocking(meth)
                setattr(self, name, meth)

        self._threadsafe = True

    def _make_threadsafe(self, meth):
        @wraps(meth)
        def wrapped(*args, **kwargs):
            if get_thread_ident() == self.ioloop_thread_id:
                return meth(*args, **kwargs)
            else:
                self.ioloop.add_callback(meth, *args, **kwargs)
        return wrapped

    def _make_threadsafe_blocking(self, meth):
        @wraps(meth)
        def wrapped(*args, **kwargs):
            timeout = kwargs.pop('timeout', 5)
            if get_thread_ident() == self.ioloop_thread_id:
                return meth(*args, **kwargs)
            else:
                f = Future()
                def cb():
                    try:
                        tf = gen.maybe_future(meth(*args, **kwargs))
                    except Exception:
                        tf = tornado_Future()
                        tf.set_exc_info(sys.exc_info())
                    finally:
                        gen.chain_future(tf, f)

                self.ioloop.add_callback(cb)
                return f.result(timeout)
        return wrapped

    def start(self, timeout=None):
        """Start the client in a new thread.

        Parameters
        ----------
        timeout : float in seconds
            Seconds to wait for client thread to start. Do not specify a
            timeout if start() is being called from the same ioloop that this
            client will be installed on, since it will block the ioloop without
            progressing.

        """
        if self._running.isSet():
            raise RuntimeError("Device client already started.")
        # Make sure we have an ioloop
        self._ioloop = self._ioloop_manager.get_ioloop()
        if timeout:
            t0 = self.ioloop.time()
        self._ioloop_manager.start(timeout)
        # update state variables before starting `_install()`
        self._init_state_per_run(ioloop=self.ioloop)
        self.ioloop.add_callback(self._install)
        if timeout:
            remaining_timeout = timeout - (self.ioloop.time() - t0)
            self.wait_running(remaining_timeout)

    def join(self, timeout=None):
        """Rejoin the client thread.

        Parameters
        ----------
        timeout : float in seconds
            Seconds to wait for thread to finish.

        Notes
        -----
        Does nothing if the ioloop is not managed.  Use until_stopped() instead.

        """
        self._ioloop_manager.join(timeout)

    def stop(self, timeout=None):
        """Stop a running client.

        If using a managed ioloop, this must be called from a different
        thread to the ioloop's.  This method only returns once the client's
        main coroutine, `_install()`, has completed.

        If using an unmanaged ioloop, this can be called from the
        same thread as the ioloop.  The `until_stopped()` method can be
        used to wait on completion of the main coroutine, `_install()`.

        Parameters
        ----------
        timeout : float in seconds
           Seconds to wait for both client thread to have *started*, and
           for stopping.

        """
        ioloop = getattr(self, 'ioloop', None)
        if not ioloop:
            raise RuntimeError('Call start() before stop()')
        stopped_from_ioloop_thread = get_thread_ident() == self.ioloop_thread_id

        @tornado.gen.coroutine
        def _stop():
            if timeout:
                yield self._running.until_set(timeout)
            # clear _running before disconecting to allow line_read_loop
            # and connect_loop to exit
            self._running.clear()
            self._disconnect()
            if not stopped_from_ioloop_thread:
                yield self._stopped.until_set(timeout)
            # else unmanaged ioloop, so caller should yield on until_stopped()

        self._ioloop_manager.stop(timeout=timeout, callback=_stop)

    def until_stopped(self, timeout=None):
        """Return future that resolves when the client has stopped.

        Parameters
        ----------
        timeout : float in seconds
            Seconds to wait for the client to stop.

        Notes
        -----

        If already running, `stop()` must be called before this.

        Must be called from the same ioloop as the client.
        If using a different thread, or a managed ioloop, this
        method should not be used.  Use `join()` instead.

        Also note that stopped != not running.  Stopped means the
        main coroutine has ended, or was never started.  When stopping,
        the running flag is cleared some time before stopped is set.

        """
        assert get_thread_ident() == self.ioloop_thread_id
        return self._stopped.until_set(timeout=timeout)

    def running(self):
        """Whether the client is running.

        Returns
        -------
        running : bool
            Whether the client is running.

        """
        return self._running.isSet()

    def until_running(self, timeout=None):
        """Return future that resolves when the client is running.

        Notes
        -----

        Must be called from the same ioloop as the client.

        """
        return self._running.until_set(timeout=timeout)

    def wait_running(self, timeout=None):
        """Wait until the client is running.

        Parameters
        ----------
        timeout : float in seconds
            Seconds to wait for the client to start running.

        Returns
        -------
        running : bool
            Whether the client is running

        Notes
        -----
        Do not call this from the ioloop, use until_running().

        """
        ioloop = getattr(self, 'ioloop', None)
        if not ioloop:
            raise RuntimeError('Call start() before wait_running()')
        return self._running.wait_with_ioloop(ioloop, timeout)

    def is_connected(self):
        """Check if the socket is currently connected.

        Returns
        -------
        connected : bool
            Whether the client is connected.

        """
        return self._connected.isSet()

    @tornado.gen.coroutine
    def until_connected(self, timeout=None):
        """Return future that resolves when the client is connected."""
        t0 = self.ioloop.time()
        yield self.until_running(timeout=timeout)
        t1 = self.ioloop.time()
        if timeout:
            timedelta = timeout - (t1 - t0)
        else:
            timedelta = None
        assert get_thread_ident() == self.ioloop_thread_id
        yield self._connected.until_set(timeout=timedelta)

    def wait_connected(self, timeout=None):
        """Wait until the client is connected.

        Parameters
        ----------
        timeout : float in seconds
            Seconds to wait for the client to connect.

        Returns
        -------
        connected : bool
            Whether the client is connected.

        Notes
        -----
        Do not call this from the ioloop, use until_connected().

        """
        return self._connected.wait_with_ioloop(self.ioloop, timeout)

    def wait_disconnected(self, timeout=None):
        """Wait until the client is disconnected.

        Parameters
        ----------
        timeout : float in seconds
            Seconds to wait for the client to disconnect.

        Returns
        -------
        disconnected : bool
            Whether the client is disconnected.

        Notes
        -----
        Do not call this from the ioloop, use until_disconnected().

        """
        return self._disconnected.wait_with_ioloop(self.ioloop, timeout)

    @tornado.gen.coroutine
    def until_protocol(self, timeout=None):
        """Return future that resolves after receipt of katcp protocol info.

        If the returned future resolves, the server's protocol information is
        available in the ProtocolFlags instance self.protocol_flags.

        """
        t0 = self.ioloop.time()
        yield self.until_running(timeout=timeout)
        t1 = self.ioloop.time()
        if timeout:
            timedelta = timeout - (t1 - t0)
        else:
            timedelta = None
        assert get_thread_ident() == self.ioloop_thread_id
        yield self._received_protocol_info.until_set(timeout=timedelta)

    def wait_protocol(self, timeout=None):
        """Wait until katcp protocol information has been received from server.

        Parameters
        ----------
        timeout : float in seconds
            Seconds to wait for the client to connect.

        Returns
        -------
        received : bool
            Whether protocol information was received

        If this method returns True, the server's protocol information is
        available in the ProtocolFlags instance self.protocol_flags.

        Notes
        -----
        Do not call this from the ioloop, use until_protocol().

        """
        return self._received_protocol_info.wait_with_ioloop(self.ioloop, timeout)

    def notify_connected(self, connected):
        """Event handler that is called whenever the connection status changes.

        Override in derived class for desired behaviour.

        .. note::

           This function should never block. Doing so will cause the client to
           cease processing data from the server until notify_connected
           completes.

        Parameters
        ----------
        connected : bool
            Whether the client has just connected (True) or just disconnected
            (False).

        """
        pass


class AsyncClient(DeviceClient):
    """Implement async and callback-based requests on top of DeviceClient.

    This client will use message IDs if the server supports them.

    Parameters
    ----------
    host : string
        Host to connect to.
    port : int
        Port to connect to.
    tb_limit : int, optional
        Maximum number of stack frames to send in error traceback.
    logger : object, optional
        Python Logger object to log to. Default is a logger named 'katcp'.
    auto_reconnect : bool, optional
        Whether to automatically reconnect if the connection dies.
    timeout : float in seconds, optional
        Default number of seconds to wait before a callback callback_request
        times out. Can be overridden in individual calls to callback_request.

    Examples
    --------
    >>> def reply_cb(msg):
    ...     print "Reply:", msg
    ...
    >>> def inform_cb(msg):
    ...     print "Inform:", msg
    ...
    >>> c = AsyncClient('localhost', 10000)
    >>> c.start()
    >>> c.ioloop.add_callback(
    ...     c.callback_request,
    ...     katcp.Message.request('myreq'),
    ...     reply_cb=reply_cb,
    ...     inform_cb=inform_cb,
    ... )
    ...
    >>> # expect reply to be printed here
    >>> # stop the client once we're finished with it
    >>> c.stop()
    >>> c.join()
    """

    def __init__(self, host, port, tb_limit=20, timeout=5.0, logger=log,
                 auto_reconnect=True):
        super(AsyncClient, self).__init__(host, port, tb_limit=tb_limit,
                                          logger=logger,
                                          auto_reconnect=auto_reconnect)

        self._request_timeout = timeout
        self._reset_async_requests()

    def _reset_async_requests(self):
        """Initialize / clear out async request structures.

        Good for a clean start after disconnection.

        """
        # pending requests
        # msg_id -> (request, reply_cb, inform_cb, user_data, timeout_handle)
        #           callback tuples
        self._async_queue = {}

        # stack mapping request names to a stack of message ids
        # msg_name -> [ list of msg_ids ]
        self._async_id_stack = {}

    def _push_async_request(self, msg_id, request, reply_cb, inform_cb,
                            user_data, timeout_handle):
        """Store reply / inform callbacks for request we've sent."""
        assert get_thread_ident() == self.ioloop_thread_id
        self._async_queue[msg_id] = (
            request, reply_cb, inform_cb, user_data, timeout_handle)
        if request.name in self._async_id_stack:
            self._async_id_stack[request.name].append(msg_id)
        else:
            self._async_id_stack[request.name] = [msg_id]

    def _pop_async_request(self, msg_id, msg_name):
        """Pop the set of callbacks for a request.

        Return tuple of Nones if callbacks already popped (or don't exist).

        """
        assert get_thread_ident() == self.ioloop_thread_id
        if msg_id is None:
            msg_id = self._msg_id_for_name(msg_name)
        if msg_id in self._async_queue:
            callback_tuple = self._async_queue[msg_id]
            del self._async_queue[msg_id]
            self._async_id_stack[callback_tuple[0].name].remove(msg_id)
            return callback_tuple
        else:
            return None, None, None, None, None

    def _peek_async_request(self, msg_id, msg_name):
        """Peek at the set of callbacks for a request.

        Return tuple of Nones if callbacks don't exist.

        """
        assert get_thread_ident() == self.ioloop_thread_id
        if msg_id is None:
            msg_id = self._msg_id_for_name(msg_name)
        if msg_id in self._async_queue:
            return self._async_queue[msg_id]
        else:
            return None, None, None, None, None

    def _msg_id_for_name(self, msg_name):
        """Find the msg_id for a given request name.

        Return None if no message id exists.

        """
        if msg_name in self._async_id_stack and self._async_id_stack[msg_name]:
            return self._async_id_stack[msg_name][0]

    @make_threadsafe
    def callback_request(self, msg, reply_cb=None, inform_cb=None,
                         user_data=None, timeout=None, use_mid=None):
        """Send a request messsage.

        Parameters
        ----------
        msg : Message object
            The request message to send.
        reply_cb : function
            The reply callback with signature reply_cb(msg)
            or reply_cb(msg, \*user_data)
        inform_cb : function
            The inform callback with signature inform_cb(msg)
            or inform_cb(msg, \*user_data)
        user_data : tuple
            Optional user data to send to the reply and inform
            callbacks.
        timeout : float in seconds
            How long to wait for a reply. The default is the
            the timeout set when creating the AsyncClient.
        use_mid : boolean, optional
            Whether to use message IDs. Default is to use message IDs
            if the server supports them.

        """
        if timeout is None:
            timeout = self._request_timeout

        mid = self._get_mid_and_update_msg(msg, use_mid)

        if timeout is None:  # deal with 'no timeout', i.e. None
            timeout_handle = None
        else:
            timeout_handle = self.ioloop.call_later(
                timeout, partial(self._handle_timeout, mid, self.ioloop.time()))

        self._push_async_request(
            mid, msg, reply_cb, inform_cb, user_data, timeout_handle)

        try:
            self.send_request(msg)
        except KatcpClientError as e:
            error_reply = Message.request(msg.name, "fail", str(e))
            error_reply.mid = mid
            self.handle_reply(error_reply)

    def future_request(self, msg, timeout=None, use_mid=None):
        """Send a request messsage, with future replies.

        Parameters
        ----------
        msg : Message object
            The request Message to send.
        timeout : float in seconds
            How long to wait for a reply. The default is the
            the timeout set when creating the AsyncClient.
        use_mid : boolean, optional
            Whether to use message IDs. Default is to use message IDs
            if the server supports them.

        Returns
        -------
        A tornado.concurrent.Future that resolves with:

        reply : Message object
            The reply message received.
        informs : list of Message objects
            A list of the inform messages received.

        """
        if timeout is None:
            timeout = self._request_timeout

        f = tornado_Future()
        informs = []

        def reply_cb(msg):
            f.set_result((msg, informs))

        def inform_cb(msg):
            informs.append(msg)

        try:
            self.callback_request(msg, reply_cb=reply_cb, inform_cb=inform_cb,
                                  timeout=timeout, use_mid=use_mid)
        except Exception:
            f.set_exc_info(sys.exc_info())
        return f

    def blocking_request(self, msg, timeout=None, use_mid=None):
        """Send a request messsage and wait for its reply.

        Parameters
        ----------
        msg : Message object
            The request Message to send.
        timeout : float in seconds
            How long to wait for a reply. The default is the
            the timeout set when creating the AsyncClient.
        use_mid : boolean, optional
            Whether to use message IDs. Default is to use message IDs
            if the server supports them.

        Returns
        -------
        reply : Message object
            The reply message received.
        informs : list of Message objects
            A list of the inform messages received.

        """
        assert (get_thread_ident() != self.ioloop_thread_id), (
            'Cannot call blocking_request() in ioloop')
        if timeout is None:
            timeout = self._request_timeout

        f = Future()  # for thread safety
        tf = [None]   # Placeholder for tornado Future for exception tracebacks
        def blocking_request_callback():
            try:
                tf[0] = frf = self.future_request(msg, timeout=timeout,
                                                  use_mid=use_mid)
            except Exception:
                tf[0] = frf = tornado_Future()
                frf.set_exc_info(sys.exc_info())
            gen.chain_future(frf, f)

        self.ioloop.add_callback(blocking_request_callback)

        # We wait on the future result that should be set by the reply
        # handler callback. If this does not occur within the
        # timeout it means something unexpected went wrong. We give it
        # an extra second to deal with (unlikely?) slowness in the
        # rest of the code.
        extra_wait = 1
        wait_timeout = timeout
        if wait_timeout is not None:
            wait_timeout = wait_timeout + extra_wait
        try:
            return f.result(timeout=wait_timeout)
        except TimeoutError:
            raise RuntimeError('Unexpected error: Async request handler did '
                               'not call reply handler within timeout period')
        except Exception:
            # Use the tornado future to give us a usable traceback
            tf[0].result()
            assert False                  # Should not get here

    def handle_inform(self, msg):
        """Handle inform messages related to any current requests.

        Inform messages not related to the current request go up
        to the base class method.

        Parameters
        ----------
        msg : Message object
            The inform message to dispatch.

        """
        # this may also result in inform_cb being None if no
        # inform_cb was passed to the request method.
        if msg.mid is not None:
            _request, _reply_cb, inform_cb, user_data, _timeout_handle = \
                self._peek_async_request(msg.mid, None)
        else:
            request, _reply_cb, inform_cb, user_data, _timeout_handle = \
                self._peek_async_request(None, msg.name)
            if request is not None and request.mid is not None:
                # we sent a mid but this inform doesn't have one
                inform_cb, user_data = None, None

        if inform_cb is None:
            inform_cb = super(AsyncClient, self).handle_inform
            # override user_data since handle_inform takes no user_data
            user_data = None

        try:
            if user_data is None:
                inform_cb(msg)
            else:
                inform_cb(msg, *user_data)
        except Exception:
            e_type, e_value, trace = sys.exc_info()
            reason = "\n".join(traceback.format_exception(
                e_type, e_value, trace, self._tb_limit))
            self._logger.error("Callback inform %s FAIL: %s" %
                               (msg.name, reason))

    def _do_fail_callback(
            self, reason, msg, reply_cb, inform_cb, user_data, timeout_handle):
        """Do callback for a failed request."""
        # this may also result in reply_cb being None if no
        # reply_cb was passed to the request method

        if reply_cb is None:
            # this happens if no reply_cb was passed in to the request
            return

        reason_msg = Message.reply(msg.name, "fail", reason, mid=msg.mid)

        try:
            if user_data is None:
                reply_cb(reason_msg)
            else:
                reply_cb(reason_msg, *user_data)
        except Exception:
            e_type, e_value, trace = sys.exc_info()
            exc_reason = "\n".join(traceback.format_exception(
                e_type, e_value, trace, self._tb_limit))
            self._logger.error("Callback reply during failure %s, %s FAIL: %s" %
                               (reason, msg.name, exc_reason))

    def _handle_timeout(self, msg_id, start_time):
        """Handle a timed-out callback request.

        Parameters
        ----------
        msg_id : uuid.UUID for message
            The name of the reply which was expected.

        """
        msg, reply_cb, inform_cb, user_data, timeout_handle = \
            self._pop_async_request(msg_id, None)
        # We may have been racing with the actual reply handler if the reply
        # arrived close to the timeout expiry,
        # which means the self._pop_async_request() call gave us None's.
        # In this case, just bail.
        #
        # NM 2014-09-17 Not sure if this is true after porting to tornado,
        # but I'm too afraid to remove this code :-/
        if timeout_handle is None:
            return

        reason = "Request {0.name} timed out after {1:f} seconds.".format(
            msg, self.ioloop.time() - start_time)
        self._do_fail_callback(
            reason, msg, reply_cb, inform_cb, user_data, timeout_handle)

    def handle_reply(self, msg):
        """Handle a reply message related to the current request.

        Reply messages not related to the current request go up
        to the base class method.

        Parameters
        ----------
        msg : Message object
            The reply message to dispatch.

        """
        # this may also result in reply_cb being None if no
        # reply_cb was passed to the request method
        if msg.mid is not None:
            _request, reply_cb, _inform_cb, user_data, timeout_handle = \
                self._pop_async_request(msg.mid, None)
        else:
            request, _reply_cb, _inform_cb, _user_data, timeout_handle = \
                self._peek_async_request(None, msg.name)
            if request is not None and request.mid is None:
                # we didn't send a mid so this is the request we want
                _request, reply_cb, _inform_cb, user_data, timeout_handle = \
                    self._pop_async_request(None, msg.name)
            else:
                reply_cb, user_data = None, None

        if timeout_handle is not None:
            self.ioloop.remove_timeout(timeout_handle)

        if reply_cb is None:
            reply_cb = super(AsyncClient, self).handle_reply
            # override user_data since handle_reply takes no user_data
            user_data = None

        try:
            if user_data is None:
                reply_cb(msg)
            else:
                reply_cb(msg, *user_data)
        except Exception:
            e_type, e_value, trace = sys.exc_info()
            reason = "\n".join(traceback.format_exception(
                e_type, e_value, trace, self._tb_limit))
            self._logger.error("Callback reply %s FAIL: %s" %
                               (msg.name, reason))

    def stop(self, *args, **kwargs):
        self.ioloop.add_callback(self._fail_waiting_requests,
                                 'Client stopped before reply was received')
        super(AsyncClient, self).stop(*args, **kwargs)

    def _fail_waiting_requests(self, reason):
        # Fail all requests that have not yet received their replies
        for request_data in list(self._async_queue.values()):
            # Last one should be timeout handle
            timeout_handle = request_data[-1]
            if timeout_handle is not None:
                self.ioloop.remove_timeout(timeout_handle)
            # Do add_callback to prevent callback functions from scheduling
            # new requests before we call _reset_async_requests()
            self.ioloop.add_callback(self._do_fail_callback, reason,
                                     *request_data)

        # Clear out the async data structures
        self._reset_async_requests()

    def _stream_closed_callback(self, stream):
        try:
            super(AsyncClient, self)._stream_closed_callback(stream)
            self._fail_waiting_requests('Connection closed before reply was received')
        except Exception:
            self._logger.exception('Unhandled exception closing client '
                                   'stream {0!r} to {1}'
                                   .format(stream, self.bind_address_string))


def request_check(client, exception, *msg_parms, **kwargs):
    """Make blocking request to client and raise exception if reply is not ok.

    Parameters
    ----------
    client : DeviceClient instance
    exception: Exception class to raise
    *msg_parms : Message parameters sent to the Message.request() call
    **kwargs : Keyword arguments
        Forwards kwargs['timeout'] to client.blocking_request().
        Forwards kwargs['mid'] to Message.request().

    Returns
    -------
    reply, informs : as returned by client.blocking_request

    Raises
    ------
    *exception* passed as parameter is raised if reply.reply_ok() is False

    Notes
    -----
    A typical use-case for this function is to use functools.partial() to bind
    a particular client and exception. The resulting function can then be used
    instead of direct client.blocking_request() calls to automate error
    handling.

    """
    timeout = kwargs.get('timeout', None)
    req_msg = Message.request(*msg_parms)
    if timeout is not None:
        reply, informs = client.blocking_request(req_msg, timeout=timeout)
    else:
        reply, informs = client.blocking_request(req_msg)

    if not reply.reply_ok():
        raise exception('Unexpected failure reply "{2}"\n'
                        ' with device at {0}, request \n"{1}"'
                        .format(client.bind_address_string, req_msg, reply))
    return reply, informs


# Compatibility classes

class CallbackClient(AsyncClient):
    def __init__(self, host, port, tb_limit=20, timeout=5.0, logger=log,
                 auto_reconnect=True):
        super(CallbackClient, self).__init__(host, port, tb_limit=tb_limit,
                                             logger=logger, timeout=timeout,
                                             auto_reconnect=auto_reconnect)
        self.enable_thread_safety()

    def setDaemon(self, daemonic):
        """Set daemonic state of the managed ioloop thread to True / False

        Calling this method for a non-managed ioloop has no effect. Must be called before
        start(), or it will also have no effect
        """
        self._ioloop_manager.setDaemon(daemonic)

class BlockingClient(CallbackClient):
    pass<|MERGE_RESOLUTION|>--- conflicted
+++ resolved
@@ -8,18 +8,9 @@
 
 from __future__ import division, print_function, absolute_import
 
-<<<<<<< HEAD
 from future import standard_library
 standard_library.install_aliases()
 
-=======
-
-from future import standard_library
-standard_library.install_aliases()
-from builtins import str
-from builtins import *
-from builtins import object
->>>>>>> afb9041c
 import sys
 import traceback
 import logging
