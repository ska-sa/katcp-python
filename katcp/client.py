# client.py
# -*- coding: utf8 -*-
# vim:fileencoding=utf8 ai ts=4 sts=4 et sw=4
# Copyright 2009 National Research Foundation (South African Radio Astronomy Observatory)
# BSD license - see LICENSE for details

"""Clients for the KAT device control language."""

from __future__ import absolute_import, division, print_function
from future import standard_library
standard_library.install_aliases()  # noqa: E402

import logging
import sys
import traceback

from builtins import object
from concurrent.futures import Future, TimeoutError
from functools import partial, wraps

import tornado.ioloop
import tornado.iostream
import tornado.tcpclient
from _thread import get_ident as get_thread_ident

from future.utils import with_metaclass
from tornado import gen
from tornado.concurrent import Future as tornado_Future
from tornado.util import ObjectDict

<<<<<<< HEAD
from .core import (DeviceMetaclass, MessageParser, Message,
                   KatcpClientError, KatcpVersionError, KatcpClientDisconnected,
                   ProtocolFlags, AsyncEvent, until_later, LatencyTimer,
                   SEC_TS_KATCP_MAJOR, FLOAT_TS_KATCP_MAJOR, SEC_TO_MS_FAC,
                   ensure_native_str)
=======
from .core import (FLOAT_TS_KATCP_MAJOR, SEC_TO_MS_FAC, SEC_TS_KATCP_MAJOR,
                   AsyncEvent, DeviceMetaclass, KatcpClientDisconnected,
                   KatcpClientError, KatcpVersionError, LatencyTimer, Message,
                   MessageParser, ProtocolFlags, until_later)
>>>>>>> a1ce353a
from .ioloop_manager import IOLoopManager

# logging.basicConfig(level=logging.DEBUG)
log = logging.getLogger("katcp.client")

def address_to_string(addr_tuple):
    return ":".join(str(part) for part in addr_tuple)


def make_threadsafe(meth):
    """Decorator for a DeviceClient method that should always run in ioloop.

    Used with DeviceClient.enable_thread_safety(). If not called the method
    will be unprotected and it is the user's responsibility to ensure that
    these methods are only called from the ioloop, otherwise the decorated
    methods are wrapped. Should only be used for functions that have no return
    value.

    """
    meth.make_threadsafe = True
    return meth


def make_threadsafe_blocking(meth):
    """Decorator for a DeviceClient method that will block.

    Used with DeviceClient.enable_thread_safety(). Used to provide blocking
    calls that can be made from other threads. If called in ioloop context,
    calls the original method directly to prevent deadlocks. Will route return
    value to caller. Add `timeout` keyword argument to limit blocking time.
    If `meth` returns a future, its result will be returned, otherwise its
    result will be passed back directly.

    """
    meth.make_threadsafe_blocking = True
    return meth


class DeviceClient(with_metaclass(DeviceMetaclass, object)):
    """Device client proxy.

    Subclasses should implement .reply\_*, .inform\_* and
    send_request\_* methods to take actions when messages arrive,
    and implement unhandled_inform, unhandled_reply and
    unhandled_request to provide fallbacks for messages for
    which there is no handler.

    Request messages can be sent by calling .send_request().

    Parameters
    ----------
    host : string
        Host to connect to.
    port : int
        Port to connect to.
    tb_limit : int
        Maximum number of stack frames to send in error traceback.
    logger : object
        Python Logger object to log to.
    auto_reconnect : bool
        Whether to automatically reconnect if the connection dies.

    Examples
    --------
    >>> MyClient(DeviceClient):
    ...     def reply_myreq(self, msg):
    ...         print str(msg)
    ...
    >>> c = MyClient('localhost', 10000)
    >>> c.start()
    >>> c.send_request(katcp.Message.request('myreq'))
    >>> # expect reply to be printed here
    >>> # stop the client once we're finished with it
    >>> c.stop()
    >>> c.join()

    Notes
    -----

    The client may block its ioloop if the default blocking tornado DNS
    resolver is used. When an ioloop is shared, it would make sens to configure
    one of the non-blocking resolver classes, see
    http://tornado.readthedocs.org/en/latest/netutil.html

    """

    MAX_MSG_SIZE = 2*1024*1024
    """Maximum message size that can be received in bytes.

    If more than MAX_MSG_SIZE bytes are read from the socket without
    encountering a message terminator (i.e. newline), the connection is closed.

    """
    MAX_WRITE_BUFFER_SIZE = 2*MAX_MSG_SIZE
    """Maximum outstanding bytes to be buffered by the server process.

    If more than MAX_WRITE_BUFFER_SIZE bytes are outstanding, the connection is
    closed. Note that the OS also buffers socket writes, so more than
    MAX_WRITE_BUFFER_SIZE bytes may be untransmitted in total.

    """

    MAX_LOOP_LATENCY = 0.03
    """Do not spend more than this many seconds reading pipelined socket data

    IOStream inline-reading can result in ioloop starvation (see
    https://groups.google.com/forum/#!topic/python-tornado/yJrDAwDR_kA).

    """

    def __init__(self, host, port, tb_limit=20, logger=log,
                 auto_reconnect=True):
        self._parser = MessageParser()
        if not host:
            host = "0.0.0.0"
        self._bindaddr = (host, port)
        self._tb_limit = tb_limit
        self._logger = logger
        self._auto_reconnect = auto_reconnect
        # Number of seconds to wait before retrying a connection
        self.auto_reconnect_delay = 0.5
        self._connect_failures = 0
        self._static_protocol_configuration = False
        self._static_protocol_flags = None
        # Last used unique message id counter
        self._last_msg_id = 0
        # The Tornado IOloop to use, set by self.set_ioloop()
        self._ioloop = None
        # ID of Thread that hosts the IOLoop.
        # Used to check that we are running in the ioloop.
        self.ioloop_thread_id = None
        self._ioloop_manager = IOLoopManager(managed_default=True)
        # Indicate thread safety. Managed by self.enable_thread_safety()
        self._threadsafe = False
        # Last time a connection was made in seconds since Unix Epoch
        self.last_connect_time = None
        self._init_state_per_run(ioloop=None)

    def _init_state_per_run(self, ioloop):
        """Initialise all state that can change per start..stop run.

        The client can be started and stopped multiple times.  This method
        initialises all the variables that keep client state related to a
        single run.

        This method must only be called from `__init__()`, and `start()` as
        it modifies the overall state of the client.

        """
        # Indicate that client's main coroutine is not running
        self._stopped = AsyncEvent(ioloop=ioloop)
        self._stopped.set()
        # Indicate that client is running and ready connect
        self._running = AsyncEvent(ioloop=ioloop)
        # Indicate that the client is waiting for a reconnect. Purely for testing.
        self._waiting_to_retry = AsyncEvent(ioloop=ioloop)
        # Indicate that client is connected to its server
        self._connected = AsyncEvent(ioloop=ioloop)
        # Indicate that the client is disconnected
        self._disconnected = AsyncEvent(ioloop=ioloop)
        self._disconnected.set()

        # Indicate that client has received KATCP protocol info from its server
        self._received_protocol_info = AsyncEvent(ioloop=ioloop)
        self._server_supports_ids = False
        self._protocol_flags = None
        if self._static_protocol_configuration:
            self.preset_protocol_flags(self._static_protocol_flags)

        # Current iostream instance, set by _connect()
        self._stream = None
        # tornado.tcpclient.TCPClient TCP connection factory, set by _install()
        self._tcp_client = None
        # Version information as received from the server
        self.versions = ObjectDict()

    @property
    def protocol_flags(self):
        return self._protocol_flags

    @protocol_flags.setter
    def protocol_flags(self, val):
        self._protocol_flags = val
        self._server_supports_ids = self.protocol_flags.supports(
            ProtocolFlags.MESSAGE_IDS)
        self._received_protocol_info.set()

    @property
    def bind_address(self):
        """(host, port) where the client is connecting"""
        return self._bindaddr

    @property
    def bind_address_string(self):
        return address_to_string(self._bindaddr)

    @property
    def sockname(self):
        if self._stream:
            return self._stream.socket.getsockname()
        else:
            return (self._bindaddr[0], -1)

    @property
    def sockname_string(self):
        return address_to_string(self.sockname)

    @property
    def threadsafe(self):
        return self._threadsafe

    @property
    def ioloop(self):
        return self._ioloop

    def convert_seconds(self, time_seconds):
        """Convert a time in seconds to the device timestamp units.

        KATCP v4 and earlier, specified all timestamps in milliseconds. Since
        KATCP v5, all timestamps are in seconds. If the device KATCP version
        has been detected, this method converts a value in seconds to the
        appropriate (seconds or milliseconds) quantity. For version smaller
        than V4, the time value will be truncated to the nearest millisecond.

        """
        if self.protocol_flags.major >= SEC_TS_KATCP_MAJOR:
            return time_seconds
        else:
            device_time = time_seconds * SEC_TO_MS_FAC
            if self.protocol_flags.major < FLOAT_TS_KATCP_MAJOR:
                device_time = int(device_time)
            return device_time

    def _next_id(self):
        """Return the next available message id as a byte string."""
        assert get_thread_ident() == self.ioloop_thread_id
        self._last_msg_id += 1
        return b"%d" % self._last_msg_id

    def preset_protocol_flags(self, protocol_flags):
        """Preset server protocol flags.

        Sets the assumed server protocol flags and disables automatic server
        version detection.

        Parameters
        ----------
        protocol_flags : katcp.core.ProtocolFlags instance

        """
        self._static_protocol_configuration = True
        self._static_protocol_flags = protocol_flags
        self.protocol_flags = protocol_flags

    def inform_version_connect(self, msg):
        """Process a #version-connect message."""
        if len(msg.arguments) < 2:
            return
        # Store version information.
        name = ensure_native_str(msg.arguments[0])
        self.versions[name] = tuple(
            ensure_native_str(arg) for arg in msg.arguments[1:])
        if msg.arguments[0] == b"katcp-protocol":
            protocol_flags = ProtocolFlags.parse_version(msg.arguments[1])
            self._set_protocol_from_inform(protocol_flags, msg)

    def inform_version(self, msg):
        """Handle katcp v4 and below version inform."""
        self._set_v4_protocol(msg)

    def inform_build_state(self, msg):
        """Handle katcp v4 and below build-state inform."""
        self._set_v4_protocol(msg)

    def _set_v4_protocol(self, inform):
        # We don't know if the server supports multiple connections (katcp v4
        # has no way of indicating this), but this should not really make any
        # difference to the client
        protocol_flags = ProtocolFlags(4, 0, '')
        self._set_protocol_from_inform(protocol_flags, inform)

    def _set_protocol_from_inform(self, protocol_flags, inform):
        if protocol_flags == self.protocol_flags:
            # New value matches old, no need to do consistency checking
            return
        if self.protocol_flags:
            # It seems that the protocol flags have been set before.
            # Now we need to do some consistency checking.
            if self._static_protocol_configuration:
                # Only warn if a static protocol definition is used
                self._logger.warn(
                    'Protocol Version Warning: Ignoring inform received from '
                    'server indicating a katcp protocol revision inconsistent '
                    'with the static configuration. Static configuration: %r.'
                    'Inform received: %r' % (
                        str(self.protocol_flags), str(inform)))
                return
            else:
                # Log an error and disconnect if we are in auto-detection mode
                self._logger.error(
                    'Protocol Version Error: Inform received from '
                    'server indicating a katcp protocol revision inconsistent '
                    'with the previously detected version. Disconnecting in '
                    'disgust. Previous version: %r. Inform received: %r' % (
                        str(self.protocol_flags), str(inform)))
                # Prevent an infinite loop
                self._auto_reconnect = False
                self._disconnect()

        self.protocol_flags = protocol_flags

    def _get_mid_and_update_msg(self, msg, use_mid):
        """Get message ID for current request and assign to msg.mid if needed.

        Parameters
        ----------
        msg : katcp.Message ?request message
        use_mid : bool or None

        If msg.mid is None, a new message ID will be created. msg.mid will be
        filled with this ID if use_mid is True or if use_mid is None and the
        server supports message ids. If msg.mid is already assigned, it will
        not be touched, and will be used as the active message ID.

        Return value
        ------------
        The active message ID

        """
        if use_mid is None:
            use_mid = self._server_supports_ids

        if msg.mid is None:
            mid = self._next_id()
            if use_mid:
                msg.mid = mid
            # An internal mid may be needed for the request/inform/response
            # machinery to work, so we return it
            return mid
        else:
            return msg.mid

    @make_threadsafe_blocking
    def request(self, msg, use_mid=None):
        """Send a request message, with automatic message ID assignment.

        Parameters
        ----------
        msg : katcp.Message request message
        use_mid : bool or None, default=None

        Returns
        -------
        mid : string or None
            The message id, or None if no msg id is used

        If use_mid is None and the server supports msg ids, or if use_mid is
        True a message ID will automatically be assigned msg.mid is None.

        if msg.mid has a value, and the server supports msg ids, that value
        will be used. If the server does not support msg ids, KatcpVersionError
        will be raised.

        """
        mid = self._get_mid_and_update_msg(msg, use_mid)
        self.send_request(msg)
        return mid

    def send_request(self, msg):
        """Send a request messsage.

        Parameters
        ----------
        msg : Message object
            The request Message to send.

        """
        assert(msg.mtype == Message.REQUEST)
        if msg.mid and not self._server_supports_ids:
            raise KatcpVersionError('Message IDs not supported by server')
        self.send_message(msg)

    @make_threadsafe_blocking
    def send_message(self, msg):
        """Send any kind of message.

        Parameters
        ----------
        msg : Message object
            The message to send.

        """
        assert get_thread_ident() == self.ioloop_thread_id
        data = bytes(msg) + b"\n"

        # Log all sent messages here so no one else has to.
        if self._logger.isEnabledFor(logging.DEBUG):
            self._logger.debug("Sending to {}: {}"
                               .format(self.bind_address_string, repr(data)))
        if not self._connected.isSet():
            raise KatcpClientDisconnected('Not connected to device {0}'.format(
                self.bind_address_string))
        try:
            return self._stream.write(data)
        except Exception:
            self._logger.warn('Could not send message {0!r} to {1!r}'
                              .format(str(msg), self._bindaddr), exc_info=True)
            self._disconnect(exc_info=True)

    @gen.coroutine
    def _connect(self):
        """Connect to the server."""
        assert get_thread_ident() == self.ioloop_thread_id
        if self._stream:
            self._logger.warn('Disconnecting existing connection to {0!r} '
                              'to create a new connection')
            self._disconnect()
            yield self._disconnected.until_set()

        stream = None
        try:
            host, port = self._bindaddr
            stream = self._stream = yield self._tcp_client.connect(
                host, port, max_buffer_size=self.MAX_MSG_SIZE)
            stream.set_close_callback(partial(self._stream_closed_callback,
                                              stream))
            # our message packets are small, don't delay sending them.
            stream.set_nodelay(True)
            stream.max_write_buffer_size = self.MAX_WRITE_BUFFER_SIZE
            self._logger.debug('Connected to {0} with client addr {1}'
                               .format(self.bind_address_string,
                                       address_to_string(stream.socket.getsockname())))
            if self._connect_failures >= 5:
                self._logger.warn("Reconnected to {0}"
                                  .format(self.bind_address_string))
            self._connect_failures = 0
        except Exception as e:
            if self._connect_failures % 5 == 0:
                # warn on every fifth failure

                # TODO (NM 2015-03-04) This can get a bit verbose, and typically we have
                # other mechanisms for tracking failed connections. Consider doing some
                # kind of exponential backoff starting at 5 times the reconnect time up to
                # once per 5 minutes
                self._logger.debug("Failed to connect to {0!r}: {1}"
                                  .format(self._bindaddr, e))
            self._connect_failures += 1
            stream = None
            yield gen.moment
            # TODO some kind of error rate limiting?

            if self._stream:
                # Can't use _disconnect() and wait on self._disconnected, since
                # exception may have been raised before _stream_closed_callback
                # was attached to the iostream.
                self._logger.debug('stream was set even though connecting failed')
                self._stream.close()
                self._disconnected.set()

        if stream:
            self._disconnected.clear()
            self._connected.set()
            self.last_connect_time = self.ioloop.time()
            try:
                self.notify_connected(True)
            except Exception:
                self._logger.exception("Notify connect failed. Disconnecting.")
                self._disconnect()

    @make_threadsafe
    def disconnect(self):
        """Force client connection to close, reconnect if auto-connect set."""
        self._disconnect()

    def _disconnect(self, exc_info=False):
        """Disconnect and cleanup."""
        if self._stream:
            self._stream.close(exc_info=exc_info)
            # Cleanup should be handled by _stream_closed_callback()

    def _stream_closed_callback(self, stream):
        try:
            assert stream is self._stream
            self._stream = None
            self._connected.clear()
            self._disconnected.set()
            error_repr = '{0!r}'.format(stream.error) if stream.error else ''
            if error_repr:
                self._logger.warn('Client stream for server '
                                  '{0} closed with error {1}'
                                  .format(self.bind_address_string, error_repr))
            try:
                self.notify_connected(False)
            except Exception:
                self._logger.exception("Notify connect failed")
        except Exception:
            self._logger.exception('Unhandled exception closing client '
                                   'stream {0!r} to {1}'
                                   .format(stream, self.bind_address_string))

    def handle_message(self, msg):
        """Handle a message from the server.

        Parameters
        ----------
        msg : Message object
            The Message to dispatch to the handler methods.

        """
        # log messages received so that no one else has to
        if self._logger.isEnabledFor(logging.DEBUG):
            self._logger.debug(
                "received from {}: {}"
                .format(self.bind_address_string, repr(str(msg))))

        if msg.mtype == Message.INFORM:
            return self.handle_inform(msg)
        elif msg.mtype == Message.REPLY:
            return self.handle_reply(msg)
        elif msg.mtype == Message.REQUEST:
            return self.handle_request(msg)
        else:
            self._logger.error("Unexpected message type from server ['%s']."
                               % (msg,))

    def handle_inform(self, msg):
        """Dispatch an inform message to the appropriate method.

        Parameters
        ----------
        msg : Message object
            The inform message to dispatch.

        """
        method = self._inform_handlers.get(
            msg.name, self.__class__.unhandled_inform)

        try:
            return method(self, msg)
        except Exception:
            e_type, e_value, trace = sys.exc_info()
            reason = "\n".join(traceback.format_exception(
                e_type, e_value, trace, self._tb_limit))
            self._logger.error("Inform %s FAIL: %s" % (msg.name, reason))

    def handle_reply(self, msg):
        """Dispatch a reply message to the appropriate method.

        Parameters
        ----------
        msg : Message object
            The reply message to dispatch.

        """
        method = self.__class__.unhandled_reply
        if msg.name in self._reply_handlers:
            method = self._reply_handlers[msg.name]

        try:
            return method(self, msg)
        except Exception:
            e_type, e_value, trace = sys.exc_info()
            reason = "\n".join(traceback.format_exception(
                e_type, e_value, trace, self._tb_limit))
            self._logger.error("Reply %s FAIL: %s" % (msg.name, reason))

    def handle_request(self, msg):
        """Dispatch a request message to the appropriate method.

        Parameters
        ----------
        msg : Message object
            The request message to dispatch.

        """
        method = self.__class__.unhandled_request
        if msg.name in self._request_handlers:
            method = self._request_handlers[msg.name]

        try:
            reply = method(self, msg)
            if isinstance(reply, Message):
                # If it is a message object, assume it is a reply.
                reply.mid = msg.mid
                assert (reply.mtype == Message.REPLY)
                assert (reply.name == msg.name)
                self._logger.info("%s OK" % (msg.name,))
                self.send_message(reply)
            else:
                # Just pass on what is, potentially, a future. The implementor
                # of the request handler method must arrange for a reply to be
                # sent. Since clients have no business dealing with requests in
                # any case we don't do much to help them.
                return reply
        # We do want to catch everything that inherits from Exception
        # pylint: disable-msg = W0703
        except Exception:
            e_type, e_value, trace = sys.exc_info()
            reason = "\n".join(traceback.format_exception(
                e_type, e_value, trace, self._tb_limit))
            self._logger.error("Request %s FAIL: %s" % (msg.name, reason))

    def unhandled_inform(self, msg):
        """Fallback method for inform messages without a registered handler.

        Parameters
        ----------
        msg : Message object
            The inform message that wasn't processed by any handlers.

        """
        pass

    def unhandled_reply(self, msg):
        """Fallback method for reply messages without a registered handler.

        Parameters
        ----------
        msg : Message object
            The reply message that wasn't processed by any handlers.

        """
        pass

    def unhandled_request(self, msg):
        """Fallback method for requests without a registered handler.

        Parameters
        ----------
        msg : Message object
            The request message that wasn't processed by any handlers.

        """
        pass

    @gen.coroutine
    def _install(self):
        self._stopped.clear()
        try:
            # Do stuff to put us on the IOLoop
            self._logger.debug("Starting client loop for {0!r}"
                               .format(self._bindaddr))
            self.ioloop_thread_id = get_thread_ident()
            self._tcp_client = tornado.tcpclient.TCPClient()
            self._running.set()
            yield self._connect()
            if self._stream is None and not self._auto_reconnect:
                raise KatcpClientError("Failed to connect to {0!r}"
                                       .format(self._bindaddr))
            try:
                yield self._connect_loop()
            except Exception:
                self._logger.exception('Unhandled exception in _connect_loop()')
            finally:
                try:
                    # Make sure everything is torn down properly
                    if self.running():
                        self.stop()
                except RuntimeError as e:
                    if str(e) == 'IOLoop is closing':
                        # Seems the ioloop was stopped already, no worries.
                        self._running.clear()
                self._logger.info("Client connect loop for {0!r} finished."
                                  .format(self._bindaddr))
        finally:
            self._stopped.set()

    @gen.coroutine
    def _connect_loop(self):
        while self._running.isSet():
            if self._connected.isSet():
                try:
                    yield self._line_read_loop()
                except Exception:
                    self._logger.exception('Unhandled exception in _reading_loop()')
            elif self._auto_reconnect:
                self.ioloop.add_callback(self._waiting_to_retry.set)
                yield until_later(self.auto_reconnect_delay)
                self._waiting_to_retry.clear()
                # client may have been stopped while waiting on reconnect delay
                if self.running():
                    yield self._connect()
            else:
                break
            # Allow stream-close handlers etc to run
            # before restarting _line_read_loop
            yield gen.moment

    @gen.coroutine
    def _line_read_loop(self):
        assert get_thread_ident() == self.ioloop_thread_id
        latency_timer = LatencyTimer(self.MAX_LOOP_LATENCY)
        while self._running.isSet():
            try:
                line_fut = self._stream.read_until_regex(b'\n|\r')
                latency_timer.check_future(line_fut)
                if latency_timer.time_to_yield():
                    yield gen.moment
                line = yield line_fut
            except tornado.iostream.StreamClosedError:
                # Assume that _stream_closed_callback() will handle this case
                break
            except Exception:
                if self._stream:
                    line = b''
                    self._logger.warn('Unhandled Exception while reading from {0}:'
                                      .format(self._bindaddr), exc_info=True)
                    # Prevent potential tight error loops from blocking ioloop
                    self._disconnect()
                    yield gen.moment
                else:
                    self._logger.warn('self._stream object seems to have disappeared.')
                    break
            try:
                line = line.replace(b"\r", b"\n").split(b"\n")[0]
                msg = self._parser.parse(line) if line else None
            except Exception:
                e_type, e_value, trace = sys.exc_info()
                reason = "\n".join(traceback.format_exception(
                    e_type, e_value, trace, self._tb_limit))
                self._logger.error("BAD COMMAND: %s" % (reason,))
            else:
                try:
                    if msg:
                        yield gen.maybe_future(self.handle_message(msg))
                except Exception:
                    self._logger.exception(
                        'Unhandled exception in handle_message() from {0} for '
                        'message {1!r}'.format(self.bind_address_string, str(msg)))

        self._disconnect()

        self._logger.debug('client _line_read_loop() from {0} completed'
                           .format(self.bind_address_string))

    def set_ioloop(self, ioloop=None):
        """Set the tornado.ioloop.IOLoop instance to use.

        This defaults to IOLoop.current(). If set_ioloop() is never called the
        IOLoop is managed: started in a new thread, and will be stopped if
        self.stop() is called.

        Notes
        -----
        Must be called before start() is called

        """
        self._ioloop_manager.set_ioloop(ioloop, managed=False)
        self._ioloop = ioloop

    def enable_thread_safety(self):
        """Enable thread-safety features.

        Must be called before start().

        """
        if self.threadsafe:
            return                        # Already done!
        if self._running.isSet():
            raise RuntimeError('Cannot enable thread safety after start')

        def _getattr(obj, name):
            # use 'is True' so mock objects don't return true for everything
            return getattr(obj, name, False) is True

        for name in dir(self):
            try:
                meth = getattr(self, name)
            except AttributeError:
                # Subclasses may have computed attributes that don't work
                # before they are started, so let's ignore those
                pass
            if not callable(meth):
                continue
            make_threadsafe = _getattr(meth, 'make_threadsafe')
            make_threadsafe_blocking = _getattr(meth, 'make_threadsafe_blocking')

            if make_threadsafe:
                assert not make_threadsafe_blocking
                meth = self._make_threadsafe(meth)
                setattr(self, name, meth)
            elif make_threadsafe_blocking:
                meth = self._make_threadsafe_blocking(meth)
                setattr(self, name, meth)

        self._threadsafe = True

    def _make_threadsafe(self, meth):
        @wraps(meth)
        def wrapped(*args, **kwargs):
            if get_thread_ident() == self.ioloop_thread_id:
                return meth(*args, **kwargs)
            else:
                self.ioloop.add_callback(meth, *args, **kwargs)
        return wrapped

    def _make_threadsafe_blocking(self, meth):
        @wraps(meth)
        def wrapped(*args, **kwargs):
            timeout = kwargs.pop('timeout', 5)
            if get_thread_ident() == self.ioloop_thread_id:
                return meth(*args, **kwargs)
            else:
                f = Future()
                def cb():
                    try:
                        tf = gen.maybe_future(meth(*args, **kwargs))
                    except Exception:
                        tf = tornado_Future()
                        tf.set_exc_info(sys.exc_info())
                    finally:
                        gen.chain_future(tf, f)

                self.ioloop.add_callback(cb)
                return f.result(timeout)
        return wrapped

    def start(self, timeout=None):
        """Start the client in a new thread.

        Parameters
        ----------
        timeout : float in seconds
            Seconds to wait for client thread to start. Do not specify a
            timeout if start() is being called from the same ioloop that this
            client will be installed on, since it will block the ioloop without
            progressing.

        """
        if self._running.isSet():
            raise RuntimeError("Device client already started.")
        # Make sure we have an ioloop
        self._ioloop = self._ioloop_manager.get_ioloop()
        if timeout:
            t0 = self.ioloop.time()
        self._ioloop_manager.start(timeout)
        # update state variables before starting `_install()`
        self._init_state_per_run(ioloop=self.ioloop)
        self.ioloop.add_callback(self._install)
        if timeout:
            remaining_timeout = timeout - (self.ioloop.time() - t0)
            self.wait_running(remaining_timeout)

    def join(self, timeout=None):
        """Rejoin the client thread.

        Parameters
        ----------
        timeout : float in seconds
            Seconds to wait for thread to finish.

        Notes
        -----
        Does nothing if the ioloop is not managed.  Use until_stopped() instead.

        """
        self._ioloop_manager.join(timeout)

    def stop(self, timeout=None):
        """Stop a running client.

        If using a managed ioloop, this must be called from a different
        thread to the ioloop's.  This method only returns once the client's
        main coroutine, `_install()`, has completed.

        If using an unmanaged ioloop, this can be called from the
        same thread as the ioloop.  The `until_stopped()` method can be
        used to wait on completion of the main coroutine, `_install()`.

        Parameters
        ----------
        timeout : float in seconds
           Seconds to wait for both client thread to have *started*, and
           for stopping.

        """
        ioloop = getattr(self, 'ioloop', None)
        if not ioloop:
            raise RuntimeError('Call start() before stop()')
        stopped_from_ioloop_thread = get_thread_ident() == self.ioloop_thread_id

        @tornado.gen.coroutine
        def _stop():
            if timeout:
                yield self._running.until_set(timeout)
            # clear _running before disconecting to allow line_read_loop
            # and connect_loop to exit
            self._running.clear()
            self._disconnect()
            if not stopped_from_ioloop_thread:
                yield self._stopped.until_set(timeout)
            # else unmanaged ioloop, so caller should yield on until_stopped()

        self._ioloop_manager.stop(timeout=timeout, callback=_stop)

    def until_stopped(self, timeout=None):
        """Return future that resolves when the client has stopped.

        Parameters
        ----------
        timeout : float in seconds
            Seconds to wait for the client to stop.

        Notes
        -----

        If already running, `stop()` must be called before this.

        Must be called from the same ioloop as the client.
        If using a different thread, or a managed ioloop, this
        method should not be used.  Use `join()` instead.

        Also note that stopped != not running.  Stopped means the
        main coroutine has ended, or was never started.  When stopping,
        the running flag is cleared some time before stopped is set.

        """
        assert get_thread_ident() == self.ioloop_thread_id
        return self._stopped.until_set(timeout=timeout)

    def running(self):
        """Whether the client is running.

        Returns
        -------
        running : bool
            Whether the client is running.

        """
        return self._running.isSet()

    def until_running(self, timeout=None):
        """Return future that resolves when the client is running.

        Notes
        -----

        Must be called from the same ioloop as the client.

        """
        return self._running.until_set(timeout=timeout)

    def wait_running(self, timeout=None):
        """Wait until the client is running.

        Parameters
        ----------
        timeout : float in seconds
            Seconds to wait for the client to start running.

        Returns
        -------
        running : bool
            Whether the client is running

        Notes
        -----
        Do not call this from the ioloop, use until_running().

        """
        ioloop = getattr(self, 'ioloop', None)
        if not ioloop:
            raise RuntimeError('Call start() before wait_running()')
        return self._running.wait_with_ioloop(ioloop, timeout)

    def is_connected(self):
        """Check if the socket is currently connected.

        Returns
        -------
        connected : bool
            Whether the client is connected.

        """
        return self._connected.isSet()

    @tornado.gen.coroutine
    def until_connected(self, timeout=None):
        """Return future that resolves when the client is connected."""
        t0 = self.ioloop.time()
        yield self.until_running(timeout=timeout)
        t1 = self.ioloop.time()
        if timeout:
            timedelta = timeout - (t1 - t0)
        else:
            timedelta = None
        assert get_thread_ident() == self.ioloop_thread_id
        yield self._connected.until_set(timeout=timedelta)

    def wait_connected(self, timeout=None):
        """Wait until the client is connected.

        Parameters
        ----------
        timeout : float in seconds
            Seconds to wait for the client to connect.

        Returns
        -------
        connected : bool
            Whether the client is connected.

        Notes
        -----
        Do not call this from the ioloop, use until_connected().

        """
        return self._connected.wait_with_ioloop(self.ioloop, timeout)

    def wait_disconnected(self, timeout=None):
        """Wait until the client is disconnected.

        Parameters
        ----------
        timeout : float in seconds
            Seconds to wait for the client to disconnect.

        Returns
        -------
        disconnected : bool
            Whether the client is disconnected.

        Notes
        -----
        Do not call this from the ioloop, use until_disconnected().

        """
        return self._disconnected.wait_with_ioloop(self.ioloop, timeout)

    @tornado.gen.coroutine
    def until_protocol(self, timeout=None):
        """Return future that resolves after receipt of katcp protocol info.

        If the returned future resolves, the server's protocol information is
        available in the ProtocolFlags instance self.protocol_flags.

        """
        t0 = self.ioloop.time()
        yield self.until_running(timeout=timeout)
        t1 = self.ioloop.time()
        if timeout:
            timedelta = timeout - (t1 - t0)
        else:
            timedelta = None
        assert get_thread_ident() == self.ioloop_thread_id
        yield self._received_protocol_info.until_set(timeout=timedelta)

    def wait_protocol(self, timeout=None):
        """Wait until katcp protocol information has been received from server.

        Parameters
        ----------
        timeout : float in seconds
            Seconds to wait for the client to connect.

        Returns
        -------
        received : bool
            Whether protocol information was received

        If this method returns True, the server's protocol information is
        available in the ProtocolFlags instance self.protocol_flags.

        Notes
        -----
        Do not call this from the ioloop, use until_protocol().

        """
        return self._received_protocol_info.wait_with_ioloop(self.ioloop, timeout)

    def notify_connected(self, connected):
        """Event handler that is called whenever the connection status changes.

        Override in derived class for desired behaviour.

        .. note::

           This function should never block. Doing so will cause the client to
           cease processing data from the server until notify_connected
           completes.

        Parameters
        ----------
        connected : bool
            Whether the client has just connected (True) or just disconnected
            (False).

        """
        pass


class AsyncClient(DeviceClient):
    """Implement async and callback-based requests on top of DeviceClient.

    This client will use message IDs if the server supports them.

    Parameters
    ----------
    host : string
        Host to connect to.
    port : int
        Port to connect to.
    tb_limit : int, optional
        Maximum number of stack frames to send in error traceback.
    logger : object, optional
        Python Logger object to log to. Default is a logger named 'katcp'.
    auto_reconnect : bool, optional
        Whether to automatically reconnect if the connection dies.
    timeout : float in seconds, optional
        Default number of seconds to wait before a callback callback_request
        times out. Can be overridden in individual calls to callback_request.

    Examples
    --------
    >>> def reply_cb(msg):
    ...     print "Reply:", msg
    ...
    >>> def inform_cb(msg):
    ...     print "Inform:", msg
    ...
    >>> c = AsyncClient('localhost', 10000)
    >>> c.start()
    >>> c.ioloop.add_callback(
    ...     c.callback_request,
    ...     katcp.Message.request('myreq'),
    ...     reply_cb=reply_cb,
    ...     inform_cb=inform_cb,
    ... )
    ...
    >>> # expect reply to be printed here
    >>> # stop the client once we're finished with it
    >>> c.stop()
    >>> c.join()
    """

    def __init__(self, host, port, tb_limit=20, timeout=5.0, logger=log,
                 auto_reconnect=True):
        super(AsyncClient, self).__init__(host, port, tb_limit=tb_limit,
                                          logger=logger,
                                          auto_reconnect=auto_reconnect)

        self._request_timeout = timeout
        self._reset_async_requests()

    def _reset_async_requests(self):
        """Initialize / clear out async request structures.

        Good for a clean start after disconnection.

        """
        # pending requests
        # msg_id -> (request, reply_cb, inform_cb, user_data, timeout_handle)
        #           callback tuples
        self._async_queue = {}

        # stack mapping request names to a stack of message ids
        # msg_name -> [ list of msg_ids ]
        self._async_id_stack = {}

    def _push_async_request(self, msg_id, request, reply_cb, inform_cb,
                            user_data, timeout_handle):
        """Store reply / inform callbacks for request we've sent."""
        assert get_thread_ident() == self.ioloop_thread_id
        self._async_queue[msg_id] = (
            request, reply_cb, inform_cb, user_data, timeout_handle)
        if request.name in self._async_id_stack:
            self._async_id_stack[request.name].append(msg_id)
        else:
            self._async_id_stack[request.name] = [msg_id]

    def _pop_async_request(self, msg_id, msg_name):
        """Pop the set of callbacks for a request.

        Return tuple of Nones if callbacks already popped (or don't exist).

        """
        assert get_thread_ident() == self.ioloop_thread_id
        if msg_id is None:
            msg_id = self._msg_id_for_name(msg_name)
        if msg_id in self._async_queue:
            callback_tuple = self._async_queue[msg_id]
            del self._async_queue[msg_id]
            self._async_id_stack[callback_tuple[0].name].remove(msg_id)
            return callback_tuple
        else:
            return None, None, None, None, None

    def _peek_async_request(self, msg_id, msg_name):
        """Peek at the set of callbacks for a request.

        Return tuple of Nones if callbacks don't exist.

        """
        assert get_thread_ident() == self.ioloop_thread_id
        if msg_id is None:
            msg_id = self._msg_id_for_name(msg_name)
        if msg_id in self._async_queue:
            return self._async_queue[msg_id]
        else:
            return None, None, None, None, None

    def _msg_id_for_name(self, msg_name):
        """Find the msg_id for a given request name.

        Return None if no message id exists.

        """
        if msg_name in self._async_id_stack and self._async_id_stack[msg_name]:
            return self._async_id_stack[msg_name][0]

    @make_threadsafe
    def callback_request(self, msg, reply_cb=None, inform_cb=None,
                         user_data=None, timeout=None, use_mid=None):
        """Send a request message.

        Parameters
        ----------
        msg : Message object
            The request message to send.
        reply_cb : function
            The reply callback with signature reply_cb(msg)
            or reply_cb(msg, \*user_data)
        inform_cb : function
            The inform callback with signature inform_cb(msg)
            or inform_cb(msg, \*user_data)
        user_data : tuple
            Optional user data to send to the reply and inform
            callbacks.
        timeout : float in seconds
            How long to wait for a reply. The default is the
            the timeout set when creating the AsyncClient.
        use_mid : boolean, optional
            Whether to use message IDs. Default is to use message IDs
            if the server supports them.

        """
        if timeout is None:
            timeout = self._request_timeout

        mid = self._get_mid_and_update_msg(msg, use_mid)

        if timeout is None:  # deal with 'no timeout', i.e. None
            timeout_handle = None
        else:
            timeout_handle = self.ioloop.call_later(
                timeout, partial(self._handle_timeout, mid, self.ioloop.time()))

        self._push_async_request(
            mid, msg, reply_cb, inform_cb, user_data, timeout_handle)

        try:
            self.send_request(msg)
        except KatcpClientError as e:
            error_reply = Message.request(msg.name, "fail", str(e))
            error_reply.mid = mid
            self.handle_reply(error_reply)

    def future_request(self, msg, timeout=None, use_mid=None):
        """Send a request message, with future replies.

        Parameters
        ----------
        msg : Message object
            The request Message to send.
        timeout : float in seconds
            How long to wait for a reply. The default is the
            the timeout set when creating the AsyncClient.
        use_mid : boolean, optional
            Whether to use message IDs. Default is to use message IDs
            if the server supports them.

        Returns
        -------
        A tornado.concurrent.Future that resolves with:

        reply : Message object
            The reply message received.
        informs : list of Message objects
            A list of the inform messages received.

        """
        if timeout is None:
            timeout = self._request_timeout

        f = tornado_Future()
        informs = []

        def reply_cb(msg):
            f.set_result((msg, informs))

        def inform_cb(msg):
            informs.append(msg)

        try:
            self.callback_request(msg, reply_cb=reply_cb, inform_cb=inform_cb,
                                  timeout=timeout, use_mid=use_mid)
        except Exception:
            f.set_exc_info(sys.exc_info())
        return f

    def blocking_request(self, msg, timeout=None, use_mid=None):
        """Send a request messsage and wait for its reply.

        Parameters
        ----------
        msg : Message object
            The request Message to send.
        timeout : float in seconds
            How long to wait for a reply. The default is the
            the timeout set when creating the AsyncClient.
        use_mid : boolean, optional
            Whether to use message IDs. Default is to use message IDs
            if the server supports them.

        Returns
        -------
        reply : Message object
            The reply message received.
        informs : list of Message objects
            A list of the inform messages received.

        """
        assert (get_thread_ident() != self.ioloop_thread_id), (
            'Cannot call blocking_request() in ioloop')
        if timeout is None:
            timeout = self._request_timeout

        f = Future()  # for thread safety
        tf = [None]   # Placeholder for tornado Future for exception tracebacks
        def blocking_request_callback():
            try:
                tf[0] = frf = self.future_request(msg, timeout=timeout,
                                                  use_mid=use_mid)
            except Exception:
                tf[0] = frf = tornado_Future()
                frf.set_exc_info(sys.exc_info())
            gen.chain_future(frf, f)

        self.ioloop.add_callback(blocking_request_callback)

        # We wait on the future result that should be set by the reply
        # handler callback. If this does not occur within the
        # timeout it means something unexpected went wrong. We give it
        # an extra second to deal with (unlikely?) slowness in the
        # rest of the code.
        extra_wait = 1
        wait_timeout = timeout
        if wait_timeout is not None:
            wait_timeout = wait_timeout + extra_wait
        try:
            return f.result(timeout=wait_timeout)
        except TimeoutError:
            raise RuntimeError('Unexpected error: Async request handler did '
                               'not call reply handler within timeout period')
        except Exception:
            # Use the tornado future to give us a usable traceback
            tf[0].result()
            assert False                  # Should not get here

    def handle_inform(self, msg):
        """Handle inform messages related to any current requests.

        Inform messages not related to the current request go up
        to the base class method.

        Parameters
        ----------
        msg : Message object
            The inform message to dispatch.

        """
        # this may also result in inform_cb being None if no
        # inform_cb was passed to the request method.
        if msg.mid is not None:
            _request, _reply_cb, inform_cb, user_data, _timeout_handle = \
                self._peek_async_request(msg.mid, None)
        else:
            request, _reply_cb, inform_cb, user_data, _timeout_handle = \
                self._peek_async_request(None, msg.name)
            if request is not None and request.mid is not None:
                # we sent a mid but this inform doesn't have one
                inform_cb, user_data = None, None

        if inform_cb is None:
            inform_cb = super(AsyncClient, self).handle_inform
            # override user_data since handle_inform takes no user_data
            user_data = None

        try:
            if user_data is None:
                inform_cb(msg)
            else:
                inform_cb(msg, *user_data)
        except Exception:
            e_type, e_value, trace = sys.exc_info()
            reason = "\n".join(traceback.format_exception(
                e_type, e_value, trace, self._tb_limit))
            self._logger.error("Callback inform %s FAIL: %s" %
                               (msg.name, reason))

    def _do_fail_callback(
            self, reason, msg, reply_cb, inform_cb, user_data, timeout_handle):
        """Do callback for a failed request."""
        # this may also result in reply_cb being None if no
        # reply_cb was passed to the request method

        if reply_cb is None:
            # this happens if no reply_cb was passed in to the request
            return

        reason_msg = Message.reply(msg.name, "fail", reason, mid=msg.mid)

        try:
            if user_data is None:
                reply_cb(reason_msg)
            else:
                reply_cb(reason_msg, *user_data)
        except Exception:
            e_type, e_value, trace = sys.exc_info()
            exc_reason = "\n".join(traceback.format_exception(
                e_type, e_value, trace, self._tb_limit))
            self._logger.error("Callback reply during failure %s, %s FAIL: %s" %
                               (reason, msg.name, exc_reason))

    def _handle_timeout(self, msg_id, start_time):
        """Handle a timed-out callback request.

        Parameters
        ----------
        msg_id : uuid.UUID for message
            The name of the reply which was expected.

        """
        msg, reply_cb, inform_cb, user_data, timeout_handle = \
            self._pop_async_request(msg_id, None)
        # We may have been racing with the actual reply handler if the reply
        # arrived close to the timeout expiry,
        # which means the self._pop_async_request() call gave us None's.
        # In this case, just bail.
        #
        # NM 2014-09-17 Not sure if this is true after porting to tornado,
        # but I'm too afraid to remove this code :-/
        if timeout_handle is None:
            return

        reason = "Request {0.name} timed out after {1:f} seconds.".format(
            msg, self.ioloop.time() - start_time)
        self._do_fail_callback(
            reason, msg, reply_cb, inform_cb, user_data, timeout_handle)

    def handle_reply(self, msg):
        """Handle a reply message related to the current request.

        Reply messages not related to the current request go up
        to the base class method.

        Parameters
        ----------
        msg : Message object
            The reply message to dispatch.

        """
        # this may also result in reply_cb being None if no
        # reply_cb was passed to the request method
        if msg.mid is not None:
            _request, reply_cb, _inform_cb, user_data, timeout_handle = \
                self._pop_async_request(msg.mid, None)
        else:
            request, _reply_cb, _inform_cb, _user_data, timeout_handle = \
                self._peek_async_request(None, msg.name)
            if request is not None and request.mid is None:
                # we didn't send a mid so this is the request we want
                _request, reply_cb, _inform_cb, user_data, timeout_handle = \
                    self._pop_async_request(None, msg.name)
            else:
                reply_cb, user_data = None, None

        if timeout_handle is not None:
            self.ioloop.remove_timeout(timeout_handle)

        if reply_cb is None:
            reply_cb = super(AsyncClient, self).handle_reply
            # override user_data since handle_reply takes no user_data
            user_data = None

        try:
            if user_data is None:
                reply_cb(msg)
            else:
                reply_cb(msg, *user_data)
        except Exception:
            e_type, e_value, trace = sys.exc_info()
            reason = "\n".join(traceback.format_exception(
                e_type, e_value, trace, self._tb_limit))
            self._logger.error("Callback reply %s FAIL: %s" %
                               (msg.name, reason))

    def stop(self, *args, **kwargs):
        self.ioloop.add_callback(self._fail_waiting_requests,
                                 'Client stopped before reply was received')
        super(AsyncClient, self).stop(*args, **kwargs)

    def _fail_waiting_requests(self, reason):
        # Fail all requests that have not yet received their replies
        for request_data in list(self._async_queue.values()):
            # Last one should be timeout handle
            timeout_handle = request_data[-1]
            if timeout_handle is not None:
                self.ioloop.remove_timeout(timeout_handle)
            # Do add_callback to prevent callback functions from scheduling
            # new requests before we call _reset_async_requests()
            self.ioloop.add_callback(self._do_fail_callback, reason,
                                     *request_data)

        # Clear out the async data structures
        self._reset_async_requests()

    def _stream_closed_callback(self, stream):
        try:
            super(AsyncClient, self)._stream_closed_callback(stream)
            self._fail_waiting_requests('Connection closed before reply was received')
        except Exception:
            self._logger.exception('Unhandled exception closing client '
                                   'stream {0!r} to {1}'
                                   .format(stream, self.bind_address_string))


def request_check(client, exception, *msg_parms, **kwargs):
    """Make blocking request to client and raise exception if reply is not ok.

    Parameters
    ----------
    client : DeviceClient instance
    exception: Exception class to raise
    *msg_parms : Message parameters sent to the Message.request() call
    **kwargs : Keyword arguments
        Forwards kwargs['timeout'] to client.blocking_request().
        Forwards kwargs['mid'] to Message.request().

    Returns
    -------
    reply, informs : as returned by client.blocking_request

    Raises
    ------
    *exception* passed as parameter is raised if reply.reply_ok() is False

    Notes
    -----
    A typical use-case for this function is to use functools.partial() to bind
    a particular client and exception. The resulting function can then be used
    instead of direct client.blocking_request() calls to automate error
    handling.

    """
    timeout = kwargs.get('timeout', None)
    req_msg = Message.request(*msg_parms)
    if timeout is not None:
        reply, informs = client.blocking_request(req_msg, timeout=timeout)
    else:
        reply, informs = client.blocking_request(req_msg)

    if not reply.reply_ok():
        raise exception('Unexpected failure reply "{2}"\n'
                        ' with device at {0}, request \n"{1}"'
                        .format(client.bind_address_string, req_msg, reply))
    return reply, informs


# Compatibility classes

class CallbackClient(AsyncClient):
    def __init__(self, host, port, tb_limit=20, timeout=5.0, logger=log,
                 auto_reconnect=True):
        super(CallbackClient, self).__init__(host, port, tb_limit=tb_limit,
                                             logger=logger, timeout=timeout,
                                             auto_reconnect=auto_reconnect)
        self.enable_thread_safety()

    def setDaemon(self, daemonic):
        """Set daemonic state of the managed ioloop thread to True / False

        Calling this method for a non-managed ioloop has no effect. Must be called before
        start(), or it will also have no effect
        """
        self._ioloop_manager.setDaemon(daemonic)

class BlockingClient(CallbackClient):
    pass<|MERGE_RESOLUTION|>--- conflicted
+++ resolved
@@ -21,25 +21,17 @@
 import tornado.ioloop
 import tornado.iostream
 import tornado.tcpclient
+
 from _thread import get_ident as get_thread_ident
-
 from future.utils import with_metaclass
 from tornado import gen
 from tornado.concurrent import Future as tornado_Future
 from tornado.util import ObjectDict
 
-<<<<<<< HEAD
-from .core import (DeviceMetaclass, MessageParser, Message,
-                   KatcpClientError, KatcpVersionError, KatcpClientDisconnected,
-                   ProtocolFlags, AsyncEvent, until_later, LatencyTimer,
-                   SEC_TS_KATCP_MAJOR, FLOAT_TS_KATCP_MAJOR, SEC_TO_MS_FAC,
-                   ensure_native_str)
-=======
 from .core import (FLOAT_TS_KATCP_MAJOR, SEC_TO_MS_FAC, SEC_TS_KATCP_MAJOR,
                    AsyncEvent, DeviceMetaclass, KatcpClientDisconnected,
                    KatcpClientError, KatcpVersionError, LatencyTimer, Message,
-                   MessageParser, ProtocolFlags, until_later)
->>>>>>> a1ce353a
+                   MessageParser, ProtocolFlags, ensure_native_str, until_later)
 from .ioloop_manager import IOLoopManager
 
 # logging.basicConfig(level=logging.DEBUG)
