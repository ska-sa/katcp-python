# sampling.py
# -*- coding: utf8 -*-
# vim:fileencoding=utf8 ai ts=4 sts=4 et sw=4
# Copyright 2009 National Research Foundation (South African Radio Astronomy Observatory)
# BSD license - see LICENSE for details

"""Strategies for sampling sensor values."""

from __future__ import division, print_function, absolute_import

<<<<<<< HEAD
=======

>>>>>>> afb9041c
from future import standard_library
standard_library.install_aliases()
from builtins import str
from builtins import range
<<<<<<< HEAD
=======
from builtins import *
>>>>>>> afb9041c
from builtins import object
import logging
import os

import tornado.ioloop

from _thread import get_ident as get_thread_ident
from functools import wraps

from .core import Message, Sensor


log = logging.getLogger("katcp.sampling")

AGE_OF_UNIVERSE = 4.32329886e17  # approximate age of the universe


# pylint: disable-msg=W0142

def format_inform_v4(sensor, *reading):
    timestamp, status, value = sensor.format_reading(reading, 4)
    return Message.inform(
        "sensor-status", timestamp, "1", sensor.name, status, value)


def format_inform_v5(sensor, *reading):
    timestamp, status, value = sensor.format_reading(reading, 5)
    return Message.inform(
        "sensor-status", timestamp, "1", sensor.name, status, value)


def update_in_ioloop(update):
    """Decorator that ensures an update() method is run in the tornado ioloop.

    Does this by checking the thread identity. Requires that the object to
    which the method is bound has the attributes :attr:`_ioloop_thread_id`
    (the result of thread.get_ident() in the ioloop thread) and :attr:`ioloop`
    (the ioloop instance in use). Also assumes the signature
    `update(self, sensor, reading)` for the method.


    """
    @wraps(update)
    def wrapped_update(self, sensor, reading):
        if get_thread_ident() == self._ioloop_thread_id:
            update(self, sensor, reading)
        else:
            self.ioloop.add_callback(update, self, sensor, reading)

    return wrapped_update


class SampleStrategy(object):
    """Base class for strategies for sampling sensors.

    Parameters
    ----------
    inform_callback : callable, signature inform_callback(sensor_obj, reading)
        Callback to receive inform messages.
    sensor : Sensor object
        Sensor to sample.
    params : list of objects
        Custom sampling parameters.

    """

    # Sampling strategy constants
    NONE, AUTO, PERIOD, EVENT, DIFFERENTIAL, EVENT_RATE, DIFFERENTIAL_RATE = list(range(7))

    ## @brief Mapping from strategy constant to strategy name.
    SAMPLING_LOOKUP = {
        NONE: "none",
        AUTO: "auto",
        PERIOD: "period",
        EVENT: "event",
        DIFFERENTIAL: "differential",
        EVENT_RATE: "event-rate",
        DIFFERENTIAL_RATE: "differential-rate",
    }

    # SAMPLING_LOOKUP not found by pylint
    #
    # pylint: disable-msg = E0602

    ## @brief Mapping from strategy name to strategy constant.
    SAMPLING_LOOKUP_REV = dict((v, k) for k, v in list(SAMPLING_LOOKUP.items()))

    # pylint: enable-msg = E0602

    OBSERVE_UPDATES = False
    "True if a strategy must be attached to its sensor as an observer"

    def __init__(self, inform_callback, sensor, *params, **kwargs):
        self.ioloop = kwargs.get('ioloop') or tornado.ioloop.IOLoop.current()
        self._inform_callback = inform_callback
        self._sensor = sensor
        self._params = params

    @classmethod
    def get_strategy(cls, strategyName, inform_callback, sensor,
                     *params, **kwargs):
        """Factory method to create a strategy object.

        Parameters
        ----------
        strategyName : str
            Name of strategy.
        inform_callback : callable, signature inform_callback(sensor, reading)
            Callback to receive inform messages.
        sensor : Sensor object
            Sensor to sample.
        params : list of objects
            Custom sampling parameters for specified strategy.

        Keyword Arguments
        -----------------
        ioloop : tornado.ioloop.IOLoop instance, optional
            Tornado ioloop to use, otherwise tornado.ioloop.IOLoop.current()

        Returns
        -------
        strategy : :class:`SampleStrategy` object
            The created sampling strategy.

        """
        if strategyName not in cls.SAMPLING_LOOKUP_REV:
            raise ValueError("Unknown sampling strategy '%s'. "
                             "Known strategies are %s."
                             % (strategyName, list(cls.SAMPLING_LOOKUP.values())))

        strategyType = cls.SAMPLING_LOOKUP_REV[strategyName]
        if strategyType == cls.NONE:
            return SampleNone(inform_callback, sensor, *params, **kwargs)
        elif strategyType == cls.AUTO:
            return SampleAuto(inform_callback, sensor, *params, **kwargs)
        elif strategyType == cls.EVENT:
            return SampleEvent(inform_callback, sensor, *params, **kwargs)
        elif strategyType == cls.DIFFERENTIAL:
            return SampleDifferential(inform_callback, sensor,
                                      *params, **kwargs)
        elif strategyType == cls.PERIOD:
            return SamplePeriod(inform_callback, sensor, *params, **kwargs)
        elif strategyType == cls.EVENT_RATE:
            return SampleEventRate(inform_callback, sensor, *params, **kwargs)
        elif strategyType == cls.DIFFERENTIAL_RATE:
            return SampleDifferentialRate(inform_callback, sensor,
                                          *params, **kwargs)

    def update(self, sensor, reading):
        """Callback used by the sensor's notify() method.

        This update method is called whenever the sensor value is set
        so sensor will contain the right info. Note that the strategy
        does not really need to be passed a sensor because it already
        has a handle to it, but receives it due to the generic observer
        mechanism.

        Sub-classes should override this method or :meth:`start` to provide
        the necessary sampling strategy. Sub-classes should also ensure that
        :meth:`update` is thread-safe; an easy way to do this is by using
        the @update_in_ioloop decorator.

        Parameters
        ----------
        sensor : Sensor object
            The sensor which was just updated.
        reading : (timestamp, status, value) tuple
            Sensor reading as would be returned by sensor.read()

        """
        pass

    def get_sampling(self):
        """The Strategy constant for this sampling strategy.

        Sub-classes should implement this method and return the
        appropriate constant.

        Returns
        -------
        strategy : Strategy constant
            The strategy type constant for this strategy.

        """
        raise NotImplementedError

    def get_sampling_formatted(self):
        """The current sampling strategy and parameters.

        The strategy is returned as a string and the values
        in the parameter list are formatted as strings using
        the formatter for this sensor type.

        Returns
        -------
        strategy_name : string
            KATCP name for the strategy.
        params : list of strings
            KATCP formatted parameters for the strategy.

        """
        strategy = self.get_sampling()
        strategy = self.SAMPLING_LOOKUP[strategy]
        params = [str(p) for p in self._params]
        return strategy, params

    def attach(self):
        """Attach strategy to its sensor and send initial update."""
        s = self._sensor
        self.update(s, s.read())
        self._sensor.attach(self)

    def detach(self):
        """Detach strategy from its sensor."""
        self._sensor.detach(self)

    def cancel(self):
        """Detach strategy from its sensor and cancel ioloop callbacks."""
        if self.OBSERVE_UPDATES:
            self.detach()
        self.ioloop.add_callback(self.cancel_timeouts)

    def start(self):
        """Start operating the strategy.

        Subclasses that override start() should call the super method before
        it does anything that uses the ioloop. This will attach to the sensor
        as an observer if :attr:`OBSERVE_UPDATES` is True, and sets
        :attr:`_ioloop_thread_id` using `thread.get_ident()`.

        """
        def first_run():
            self._ioloop_thread_id = get_thread_ident()
            if self.OBSERVE_UPDATES:
                self.attach()
        self.ioloop.add_callback(first_run)

    def inform(self, reading):
        """Inform strategy creator of the sensor status."""
        try:
            self._inform_callback(self._sensor, reading)
        except Exception:
            log.exception('Unhandled exception trying to send {!r} '
                          'for sensor {!r} of type {!r}'
                          .format(reading, self._sensor.name, self._sensor.type))

    def cancel_timeouts(self):
        """Override this method to cancel any outstanding ioloop timeouts."""
        pass


class SampleAuto(SampleStrategy):
    """Strategy which sends updates whenever the sensor itself is updated."""

    OBSERVE_UPDATES = True

    def __init__(self, inform_callback, sensor, *params, **kwargs):
        SampleStrategy.__init__(self, inform_callback, sensor, *params, **kwargs)
        if params:
            raise ValueError("The 'auto' strategy takes no parameters.")

    @update_in_ioloop
    def update(self, sensor, reading):
        self.inform(reading)

    def get_sampling(self):
        return SampleStrategy.AUTO


class SampleNone(SampleStrategy):
    """Sampling strategy which never sends any updates."""

    def __init__(self, inform_callback, sensor, *params, **kwargs):
        SampleStrategy.__init__(self, inform_callback, sensor, *params, **kwargs)
        if params:
            raise ValueError("The 'none' strategy takes no parameters.")

    def start(self):
        # Do nothing, since we don't need set anything up
        pass

    def get_sampling(self):
        return SampleStrategy.NONE


class SampleDifferential(SampleStrategy):
    """Differential sampling strategy for integer and float sensors.

    Sends updates only when the value has changed by more than some
    specified threshold, or the status changes.

    """

    OBSERVE_UPDATES = True

    def __init__(self, inform_callback, sensor, *params, **kwargs):
        SampleStrategy.__init__(self, inform_callback, sensor, *params, **kwargs)
        if len(params) != 1:
            raise ValueError("The 'differential' strategy takes "
                             "one parameter.")
        if sensor._sensor_type not in (Sensor.INTEGER, Sensor.FLOAT,
                                       Sensor.TIMESTAMP):
            raise ValueError("The 'differential' strategy is only valid for "
                             "float, integer and timestamp sensors.")
        if sensor._sensor_type == Sensor.INTEGER:
            self._threshold = int(params[0])
            if self._threshold <= 0:
                raise ValueError("The diff amount must be a positive integer.")
        elif sensor._sensor_type == Sensor.FLOAT:
            self._threshold = float(params[0])
            if self._threshold <= 0:
                raise ValueError("The diff amount must be a positive float.")
        else:
            # _sensor_type must be Sensor.TIMESTAMP

            # There is a potential snafu here if katcpv4 server is used, since
            # the timestamp sensor type should be in milliseconds. For now, just
            # ignore this eventuality, and fix if anyone actually needs this
            self._threshold = float(params[0])
            if self._threshold <= 0:
                raise ValueError("The diff amount must be a positive number "
                                 "of seconds.")
        self._lastStatus = None
        self._lastValue = None

    @update_in_ioloop
    def update(self, sensor, reading):
        _timestamp, status, value = reading
        if (status != self._lastStatus or
                abs(value - self._lastValue) > self._threshold):
            self._lastStatus = status
            self._lastValue = value
            self.inform(reading)

    def get_sampling(self):
        return SampleStrategy.DIFFERENTIAL


class SamplePeriod(SampleStrategy):
    """Periodic sampling strategy."""

    def __init__(self, inform_callback, sensor, *params, **kwargs):
        SampleStrategy.__init__(self, inform_callback, sensor, *params, **kwargs)
        if len(params) != 1:
            raise ValueError("The 'period' strategy takes one parameter. "
                             "Parameters passed: %r, in pid : %s"
                             % (params, os.getpid()))
        period = float(params[0])
        if period <= 0:
            raise ValueError("The period must be a positive float in seconds. "
                             "Parameters passed: %r, in pid : %s"
                             % (params, os.getpid()))
        self._period = period

    def start(self):
        super(SamplePeriod, self).start()
        def start_periodic_sampling():
            self.next_time = self.ioloop.time()
            self._run_once()
        self.ioloop.add_callback(start_periodic_sampling)

    def _run_once(self):
        assert get_thread_ident() == self._ioloop_thread_id
        now = self.ioloop.time()
        self.inform(self._sensor.read())
        self.next_time += self._period
        if self.next_time < now:
            # Catch up if we have fallen far behind
            self.next_time = now + self._period
        self.next_timeout_handle = self.ioloop.call_at(self.next_time,
                                                       self._run_once)

    def get_sampling(self):
        return SampleStrategy.PERIOD

    def cancel_timeouts(self):
        self.ioloop.remove_timeout(self.next_timeout_handle)


class SampleEventRate(SampleStrategy):
    """Event rate sampling strategy.

    Report the sensor value whenever it changes or if more than
    *longest_period* seconds have passed since the last reported
    update. However, do not report the value if less than
    *shortest_period* seconds have passed since the last reported
    update.

    """

    OBSERVE_UPDATES = True

    def __init__(self, inform_callback, sensor, *params, **kwargs):
        SampleStrategy.__init__(self, inform_callback, sensor, *params, **kwargs)
        if len(params) != 2:
            raise ValueError("The 'event-rate' strategy takes two parameters.")
        shortest_period = float(params[0])
        longest_period = float(params[1])
        self._next_periodic = 1e99

        if not 0 <= shortest_period <= longest_period:
            raise ValueError("The shortest and longest periods must "
                             "satisfy 0 <= shortest_period <= longest_period")
        self._shortest_period = shortest_period
        self._short_timeout_handle = None
        self._longest_period = longest_period
        # don't send updates until timestamp _not_before
        self._not_before = 0
        self._last_reading_sent = (None, None, None)

    def inform(self, reading):
        SampleStrategy.inform(self, reading)
        now = self.ioloop.time()
        self._not_before = now + self._shortest_period
        self._not_after = now + self._longest_period
        self._last_reading_sent = reading

    def start(self):
        super(SampleEventRate, self).start()
        self.ioloop.add_callback(self._periodic_sampling)

    def _periodic_sampling(self):
        if self._not_after >= AGE_OF_UNIVERSE:
            # Ignore stupidly long periods
            self._periodic_timeout_handle = None
            return
        if self.ioloop.time() >= self._not_after:
            self.inform(self._sensor.read())
        # We depend on self.inform() having updated self._not_after
        self._periodic_timeout_handle = self.ioloop.call_at(
            self._not_after, self._periodic_sampling)

    def _short_timeout_handler(self):
        self._short_timeout_handle = None
        if (self.ioloop.time() >= self._not_before):
            self.inform(self._sensor.read())

    def _sensor_changed(self, reading):
        _, status, value = reading
        _, last_s, last_v = self._last_reading_sent
        return status != last_s or value != last_v

    @update_in_ioloop
    def update(self, sensor, reading):
        sensor_changed = self._sensor_changed(reading)
        if not sensor_changed:
            # Ignore update if sensor value/status is unchanged
            return
        now = self.ioloop.time()
        if now < self._not_before:
            # Too soon to send an update again
            if not self._short_timeout_handle:
                # Make sure we schedule a callback to send the sensor value as
                # soon as the minimum period since the last update has expired
                self._short_timeout_handle = self.ioloop.call_at(
                    self._not_before, self._short_timeout_handler)
        else:
            # Send the sensor value, updating self._not_before and
            # self._last_reading_sent in the process
            self.inform(reading)

    def get_sampling(self):
        return SampleStrategy.EVENT_RATE

    def cancel_timeouts(self):
        if self._periodic_timeout_handle:
            self.ioloop.remove_timeout(self._periodic_timeout_handle)
        if self._short_timeout_handle:
            self.ioloop.remove_timeout(self._short_timeout_handle)


class SampleEvent(SampleEventRate):
    """Strategy which sends updates when the sensor value or status changes.

    Since SampleEvent is just a special case of SampleEventRate, we use
    SampleEventRate with the appropriate default values to implement
    SampleEvent.

    """
    def __init__(self, inform_callback, sensor, *params, **kwargs):
        if len(params) > 0:
            raise ValueError("The 'event' strategy takes no parameters.")
        super(SampleEvent, self).__init__(inform_callback, sensor, 0, 1e99, **kwargs)
        # Fix up the parameters so we don't see the extra parameters that were
        # passed to SampleEventRate
        self._params = params

    def get_sampling(self):
        return SampleStrategy.EVENT


class SampleDifferentialRate(SampleEventRate):
    """Differential rate sampling strategy.

    Report the value whenever it changes by more than *difference*
    from the last reported value or if more than *longest_period*
    seconds have passed since the last reported update. However, do
    not report the value until *shortest_period* seconds have passed
    since the last reported update. The behaviour if *shortest_period*
    is greater than *longest_period* is undefined. May only be
    implemented for float and integer sensors.

    """
    def __init__(self, inform_callback, sensor, *params, **kwargs):
        # Remove the 'difference' parameter from params for the super call
        if len(params) != 3:
            raise ValueError("The 'differential-rate' strategy takes three parameters.")
        super(SampleDifferentialRate, self).__init__(inform_callback, sensor,
                                                     *params[1:], **kwargs)
        difference = params[0]
        if sensor.stype == 'integer':
            difference = int(difference)
        elif sensor.stype == 'float':
            difference = float(difference)
        else:
            raise ValueError('The differential-rate strategy can only be '
                             'defined for integer or float sensors')
        self.difference = difference
        # Initial value that should not cause errors in _sensor_changed(),
        # but should let it return True
        self._last_reading_sent = (None, None, 1e99)

    def _sensor_changed(self, reading):
        _, status, value = reading
        _, last_s, last_v = self._last_reading_sent
        return (abs(value - last_v) > self.difference or status != last_s)<|MERGE_RESOLUTION|>--- conflicted
+++ resolved
@@ -8,24 +8,15 @@
 
 from __future__ import division, print_function, absolute_import
 
-<<<<<<< HEAD
-=======
-
->>>>>>> afb9041c
 from future import standard_library
 standard_library.install_aliases()
-from builtins import str
-from builtins import range
-<<<<<<< HEAD
-=======
-from builtins import *
->>>>>>> afb9041c
-from builtins import object
+
 import logging
 import os
 
 import tornado.ioloop
 
+from builtins import object
 from _thread import get_ident as get_thread_ident
 from functools import wraps
 
