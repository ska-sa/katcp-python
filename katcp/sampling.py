--- conflicted
+++ resolved
@@ -13,17 +13,12 @@
 import logging
 import os
 
-<<<<<<< HEAD
+from builtins import range
+from functools import wraps
+
 import future
 import tornado.ioloop
 
-from builtins import range
-=======
-from builtins import object, range, str
-from functools import wraps
-
-import tornado.ioloop
->>>>>>> a1ce353a
 from _thread import get_ident as get_thread_ident
 
 from .core import Message, Sensor
