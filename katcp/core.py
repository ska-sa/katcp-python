--- conflicted
+++ resolved
@@ -323,11 +323,7 @@
                 logger.error("Error casting message argument to str! "
                              "Trying to encode argument to ascii.")
                 if not isinstance(arg, str):
-<<<<<<< HEAD
                     arg = arg.encode('utf-8', errors='ignore').decode('utf-8')
-=======
-                    arg = arg.decode('utf-8')
->>>>>>> afb9041c
                 return arg.encode('ascii', 'replace')
 
     def copy(self):
