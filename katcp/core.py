--- conflicted
+++ resolved
@@ -1346,8 +1346,6 @@
         super(AttrDict, self).__init__(*args, **kwargs)
         self.__dict__ = self
 
-<<<<<<< HEAD
-
 class AsyncEvent(object):
     """tornado.concurrent.Future Event based on threading.Event API
 
@@ -1504,9 +1502,6 @@
 
     # TODO Add until_not_state() ?
 
-
-=======
->>>>>>> c456433c
 def hashable_identity(obj):
     """Generate a hashable ID that is stable for methods etc
 
@@ -1520,7 +1515,6 @@
     elif isinstance(obj, (basestring, unicode)):
         return obj
     else:
-<<<<<<< HEAD
         return id(obj)
 
 def until_later(delay, ioloop=None):
@@ -1529,7 +1523,4 @@
     def _done():
         f.set_result(None)
     ioloop.call_later(delay, _done)
-    return f
-=======
-        return id(obj)
->>>>>>> c456433c
+    return f