--- conflicted
+++ resolved
@@ -8,18 +8,12 @@
 # allows us to copy, modify and redistribute this code.
 
 from __future__ import division, print_function, absolute_import
-from __future__ import unicode_literals
-
 
 # Python 2/3 compatibility stuff
 from future import standard_library
 standard_library.install_aliases()
-<<<<<<< HEAD
-=======
-from builtins import *
->>>>>>> afb9041c
+
 from builtins import object
-#
 
 class AbstractProxy(object):
     """Delegates all operations (except ``.__subject__``) to another object"""
