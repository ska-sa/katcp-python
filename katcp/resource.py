# Copyright 2014 National Research Foundation (South African Radio Astronomy Observatory)
# BSD license - see LICENSE for details
"""A high-level abstract interface to KATCP clients, sensors and requests."""

from __future__ import absolute_import, division, print_function
from future import standard_library
standard_library.install_aliases()  # noqa: E402

import abc
import collections
import logging
import sys
from builtins import object

import tornado
<<<<<<< HEAD

from builtins import object
=======
from future.moves.builtins import dict
>>>>>>> a1ce353a
from future.utils import with_metaclass
from past.builtins import basestring
from tornado.concurrent import Future
from tornado.gen import Return, with_timeout

from katcp import Message, Sensor
<<<<<<< HEAD
from katcp.core import hashable_identity
=======
from katcp.core import AttrDict, hashable_identity
from katcp.sampling import SampleStrategy
>>>>>>> a1ce353a

logger = logging.getLogger(__name__)


class KATCPResourceError(Exception):
    """Error raised for resource-related errors"""


class KATCPResourceInactive(KATCPResourceError):
    """Raised when a request is made to an inactive resource"""


class KATCPSensorError(KATCPResourceError):
    """Raised if a problem occured dealing with as KATCPSensor operation"""


class SensorResultTuple(collections.namedtuple(
        'SensorResultTuple',
        'object name python_identifier description type units reading')):
    """Per-sensor result of list_sensors() method

    Attributes
    ----------
    object : KATCPSensor instance
    name : str
        KATCP (i.e. unescaped) name of the sensor
    python_identifier : str
        Python-identifier name of the sensor.
    description : str
        KATCP description of the sensor
    type : str
        KATCP type of the sensor
    units : str
        KATCP units of the sensor
    reading : KATCPSensorReading instance
        Most recently received sensor reading
    """
    __slots__ = []              # Prevent dynamic attributes from being possible


def normalize_strategy_parameters(params):
    """Normalize strategy parameters to be a list of strings.

    Parameters
    ----------
    params : (space-delimited) string or sequence of strings/numbers Parameters
        expected by :class:`SampleStrategy` object, in various forms, where the first
        parameter is the name of the strategy.

    Returns
    -------
    params : tuple of strings
        Strategy parameters as a list of strings

    """
    def fixup_numbers(val):
        try:
            # See if it is a number
            return str(float(val))
        except ValueError:
            # ok, it is not a number we know of, perhaps a string
            return str(val)
    if isinstance(params, basestring):
        params = params.split(' ')
    # No number
    return tuple(fixup_numbers(p) for p in params)


def escape_name(name):
    """Escape sensor and request names to be valid Python identifiers."""
    return name.replace('.', '_').replace('-', '_')


class KATCPResource(with_metaclass(abc.ABCMeta, object)):

    """Base class to serve as the definition of the KATCPResource API.

    A class `C` implementing the KATCPResource API should register itself using
    KATCPResource.register(C) or subclass KATCPResource directly. A complication
    involved with subclassing is that all the abstract properties must be
    implemented as properties; normal instance attributes cannot be used.

    Attributes
    ----------
    Apart from the abstract properties described below

    TODO Describe how hierarchies are implemented. Also all other descriptions
    here so that the sphinx doc can be autogenerated from here.

    """

    def __init__(self):
        self._active = True

    @abc.abstractproperty
    def name(self):
        """Name of this KATCP resource."""

    @abc.abstractproperty
    def description(self):
        """Description of this KATCP resource."""

    @abc.abstractproperty
    def address(self):
        """Address of the underlying client/device.

        Type: tuple(host, port) or None, with host a string and port an integer.

        If this KATCPResource is not associated with a specific KATCP device
        (e.g. it is only a top-level container for a hierarchy of KATCP
        resources), the address should be None.

        """

    @abc.abstractproperty
    def is_connected(self):
        """Indicate whether the underlying client/device is connected or not."""

    @abc.abstractproperty
    def req(self):
        """Attribute root/container for all KATCP request wrappers.

        Each KATCP request that is exposed on a KATCP device should have a
        corresponding :class:`KATCPRequest` object so that calling

          `resource.req.request_name(arg1, arg2, ...)`

        sends a '?request-name arg1 arg2 ...' message to the KATCP device and
        waits for the associated inform-reply and reply messages.

        For a :class:`KATCPResource` object that exposes a hierarchical device
        it can choose to include lower-level request handlers here such that
        `resource.req.dev_request()` maps to `resource.dev.req.request()`.

        """

    @abc.abstractproperty
    def sensor(self):
        """Attribute root/container for all KATCP sensor wrappers.

        Each KATCP sensor that is exposed on a KATCP device should have a
        corresponding :class:`KATCPSensor` object so that

          `resource.sensor.sensor_name`

        corresponds to a sensor named e.g. 'sensor-name', where the object or
        attribute name is an escaped/Pythonised version of the original sensor
        name (see :func:`escape_name` for the escape mechanism). Hopefully the
        device is not crazy enough to have multiple sensors that map to the
        same Python identifier.

        A :class:`KATCPResource` object that exposes a hierarchical device can
        choose to include lower-level sensors here such that
        `resource.sensor.dev_sensorname` maps to
        `resource.dev.sensor.sensorname`.

        """

    @abc.abstractproperty
    def parent(self):
        """Parent KATCPResource object of this subordinate resource, or None."""

    @abc.abstractproperty
    def children(self):
        """AttrDict of subordinate KATCPResource objects keyed by their names."""

    @tornado.gen.coroutine
    def wait(self, sensor_name, condition_or_value, timeout=5):
        """Wait for a sensor in this resource to satisfy a condition.

        Parameters
        ----------
        sensor_name : string
            The name of the sensor to check
        condition_or_value : obj or callable, or seq of objs or callables
            If obj, sensor.value is compared with obj. If callable,
            condition_or_value(reading) is called, and must return True if its
            condition is satisfied. Since the reading is passed in, the value,
            status, timestamp or received_timestamp attributes can all be used
            in the check.
        timeout : float or None
            The timeout in seconds (None means wait forever)

        Returns
        -------
        This command returns a tornado Future that resolves with True when the
        sensor value satisfies the condition, or False if the condition is
        still not satisfied after a given timeout period.

        Raises
        ------
        :class:`KATCPSensorError`
            If the sensor does not have a strategy set, or if the named sensor
            is not present

        """
        sensor_name = escape_name(sensor_name)
        sensor = self.sensor[sensor_name]
        try:
            yield sensor.wait(condition_or_value, timeout)
        except tornado.gen.TimeoutError:
            raise tornado.gen.Return(False)
        else:
            raise tornado.gen.Return(True)

    @abc.abstractmethod
    def list_sensors(self, filter="", strategy=False, status="",
                     use_python_identifiers=True, tuple=False, refresh=False):
        """List sensors available on this resource matching certain criteria.

        Parameters
        ----------
        filter : string, optional
            Filter each returned sensor's name against this regexp if specified.
            To ease the dichotomy between Python identifier names and actual
            sensor names, the default is to search on Python identifier names
            rather than KATCP sensor names, unless `use_python_identifiers`
            below is set to False. Note that the sensors of subordinate
            KATCPResource instances may have inconsistent names and Python
            identifiers, better to always search on Python identifiers in this
            case.
        strategy : {False, True}, optional
            Only list sensors with a set strategy if True
        status : string, optional
            Filter each returned sensor's status against this regexp if given
        use_python_identifiers : {True, False}, optional
            Match on python identfiers even the the KATCP name is available.
        tuple : {True, False}, optional, Default: False
            Return backwards compatible tuple instead of SensorResultTuples
        refresh : {True, False}, optional, Default: False
            If set the sensor values will be refreshed with get_value before
            returning the results.

        Returns
        -------
        sensors : list of SensorResultTuples, or list of tuples
            List of matching sensors presented as named tuples. The `object`
            field is the :class:`KATCPSensor` object associated with the sensor.
            Note that the name of the object may not match `name` if it
            originates from a subordinate device.
        """

    @tornado.gen.coroutine
    def set_sampling_strategies(self, filter, strategy_and_params):
        """Set a sampling strategy for all sensors that match the specified filter.

        Parameters
        ----------
        filter : string
            The regular expression filter to use to select the sensors to which
            to apply the specified strategy.  Use "" to match all sensors. Is
            matched using :meth:`list_sensors`.
        strategy_and_params : seq of str or str
            As tuple contains (<strat_name>, [<strat_parm1>, ...]) where the strategy
            names and parameters are as defined by the KATCP spec. As str contains the
            same elements in space-separated form.
        **list_sensor_args : keyword arguments
            Passed to the :meth:`list_sensors` call as kwargs

        Returns
        -------
        sensors_strategies : tornado Future
           resolves with a dict with the Python identifier names of the sensors
           as keys and the value a tuple:

           (success, info) with

           sucess : bool
              True if setting succeeded for this sensor, else False
           info : tuple
               normalised sensor strategy and parameters as tuple if success == True
               else, sys.exc_info() tuple for the error that occured.
        """
        sensors_strategies = {}
        sensor_results = yield self.list_sensors(filter)
        for sensor_reslt in sensor_results:
            norm_name = sensor_reslt.object.normalised_name
            try:
                sensor_strat = yield self.set_sampling_strategy(norm_name, strategy_and_params)
                sensors_strategies[norm_name] = sensor_strat[norm_name]
            except Exception:
                sensors_strategies[norm_name] = (
                    False, sys.exc_info())
        raise tornado.gen.Return(sensors_strategies)

    @tornado.gen.coroutine
    def set_sampling_strategy(self, sensor_name, strategy_and_params):
        """Set a sampling strategy for a specific sensor.

        Parameters
        ----------
        sensor_name : string
            The specific sensor.
        strategy_and_params : seq of str or str
            As tuple contains (<strat_name>, [<strat_parm1>, ...]) where the strategy
            names and parameters are as defined by the KATCP spec. As str contains the
            same elements in space-separated form.

        Returns
        -------
        sensors_strategies : tornado Future
           resolves with a dict with the Python identifier names of the sensors
           as keys and the value a tuple:

           (success, info) with

           sucess : bool
              True if setting succeeded for this sensor, else False
           info : tuple
               normalised sensor strategy and parameters as tuple if success == True
               else, sys.exc_info() tuple for the error that occured.
        """
        sensors_strategies = {}
        try:
            sensor_obj = self.sensor.get(sensor_name)
            yield sensor_obj.set_sampling_strategy(strategy_and_params)
            sensors_strategies[sensor_obj.normalised_name] = (
                    True, sensor_obj.sampling_strategy)
        except Exception:
            sensors_strategies[sensor_obj.normalised_name] = (
                    False, sys.exc_info())
        raise tornado.gen.Return(sensors_strategies)

    def set_active(self, active):
        self._active = bool(active)
        for child in dict.values(self.children):
            child.set_active(active)

    def is_active(self):
        return self._active


class KATCPRequest(with_metaclass(abc.ABCMeta, object)):

    """Abstract Base class to serve as the definition of the KATCPRequest API.

    Wrapper around a specific KATCP request to a given KATCP device.  Each
    available KATCP request for a particular device has an associated
    :class:`KATCPRequest` object in the object hierarchy. This wrapper is mainly
    for interactive convenience. It provides the KATCP request help string as a
    docstring and pretty-prints the result of the request.

    """

    def __init__(self, request_description, is_active=lambda: True):
        """Initialize request with given description and network client

        Parameters
        ----------
        request_description : dict
           name : str
            KATCP name of the request
           description : str
            KATCP request description (as returned by ?help <name>)
           timeout_hint : float or None
            Request timeout suggested by device or None if not provided
        is_active : callable, optional
            Returns True if this request is active, else False

        """
        for required_description_key in ('name', 'description', 'timeout_hint'):
            if required_description_key not in request_description:
                raise ValueError(
                    'Required request_description key {!r} not present'
                    .format(required_description_key))
        self._request_description = dict(request_description)
        self.__doc__ = '\n'.join(('KATCP Documentation',
                                  '===================',
                                  self.description,
                                  'KATCPRequest Documentation',
                                  '==========================',
                                  self.__doc__ or ''))
        self._is_active = is_active

    @property
    def name(self):
        """Name of the KATCP request."""
        return self._request_description['name']

    @property
    def description(self):
        """Description of KATCP request as obtained from the ?help request."""
        return self._request_description['description']

    @property
    def timeout_hint(self):
        """Request timeout suggested by device or None if not provided"""
        return self._request_description['timeout_hint']


    def __call__(self, *args, **kwargs):
        """Execute the KATCP request described by this object.

        All positional arguments of this function are converted to KATCP string
        representations and passed on as space-separated parameters to the KATCP
        device.

        Keyword Arguments
        -----------------
        timeout : None or float, optional
            Timeout in seconds for the request. If None, use request timeout
            hint received from server or default for the :class:`KATCPResource`
            instance that contains the request if no hint is available.
        mid : None or int, optional
            Message identifier to use for the request message. If None, use
            either auto-incrementing value or no mid depending on the KATCP
            protocol version (mid's were only introduced with KATCP v5) and the
            default of the containing :class:`KATCPResource` instance.

        Returns
        -------
        reply : tornado future resolving with :class:`KATCPReply` object
            KATCP request reply wrapped in KATCPReply object

        Raises
        ------
        :class:`ResourceInactive` if the resource is inactive when the request is made.
        """
        if self.is_active():
            return self.issue_request(*args, **kwargs)
        else:
            raise KATCPResourceInactive(
                "Can't make ?{} request; resource is inactive".format(self.name))

    @abc.abstractmethod
    def issue_request(self, *args, **kwargs):
        """Signature as for __call__

        Do the request immediately without checking active state.
        """

    def is_active(self):
        """True if resource for this request is active"""
        return self._is_active()

class KATCPDummyRequest(KATCPRequest):
    """Dummy counterpart to KATCPRequest that always returns a successful reply"""
    def issue_request(self, *args, **kwargs):
        reply_msg = Message.reply('fake', 'ok')
        reply = KATCPReply(reply_msg, [])
        fut = Future()
        fut.set_result(reply)
        return fut

class KATCPSensorReading(collections.namedtuple(
        'KATCPSensorReading', 'received_timestamp timestamp istatus value')):

    """Sensor reading as a (received_timestamp, timestamp, istatus, value) tuple.

    Attributes
    ----------
    received_timestamp : float
       Time (in seconds since UTC epoch) at which the sensor value was received.
    timestamp : float
       Time (in seconds since UTC epoch) at which the sensor value was determined.
    istatus : int Sensor status constant
       Whether the value represents an error condition or not, as in class:`katcp.Sensor`
       The status is stored as an int, but output as a string, eg 'nominal'.
    value : object
        The value of the sensor (the type will be appropriate to the
        sensor's type).
    """

    __slots__ = []              # Prevent dynamic attributes

    @property
    def status(self):
        " Returns the string representation of sensor status, eg 'nominal'"
        try:
            return Sensor.STATUSES[int(self.istatus)]
        except TypeError:
            return 'unknown'


class KATCPSensorsManager(with_metaclass(abc.ABCMeta, object)):

    """Sensor management class used by KATCPSensor. Abstracts communications details.

    This class should arrange:

    1. A mechanism for setting sensor strategies
    2. A mechanism for polling a sensor value
    3. Keeping track of- and reapplying sensor strategies after reconnect, etc.
    4. Providing local time. This is doing to avoid direct calls to time.time, allowing
       accelerated time testing / simulation / dry-running
    """

    @abc.abstractmethod
    def time(self):
        """Returns the current time (in seconds since UTC epoch)"""

    @abc.abstractmethod
    def get_sampling_strategy(self, sensor_name):
        """Get the current sampling strategy for the named sensor

        Parameters
        ----------

        sensor_name : str
            Name of the sensor (normal or escaped form)

        Returns
        -------

        strategy : tornado Future that resolves with tuple of str
            contains (<strat_name>, [<strat_parm1>, ...]) where the strategy names and
            parameters are as defined by the KATCP spec
        """

    @abc.abstractmethod
    def set_sampling_strategy(self, sensor_name, strategy_and_parms):
        """Set the sampling strategy for the named sensor

        Parameters
        ----------

        sensor_name : str
            Name of the sensor
        strategy : seq of str or str
            As tuple contains (<strat_name>, [<strat_parm1>, ...]) where the strategy
            names and parameters are as defined by the KATCP spec. As str contains the
            same elements in space-separated form.

        Returns
        -------

        done : tornado Future that resolves when done or raises KATCPSensorError

        Notes
        -----

        It is recommended that implementations use :func:`normalize_strategy_parameters`
        to process the strategy_and_parms parameter, since it will deal with both string
        and list versions and makes sure that numbers are represented as strings in a
        consistent format.

        This method should arrange for the strategy to be set on the underlying network
        device or whatever other implementation is used. This strategy should also be
        automatically re-set if the device is reconnected, etc. If a strategy is set for a
        non-existing sensor, it should still cache the strategy and ensure that is applied
        whenever said sensor comes into existance. This allows an applications to pre-set
        strategies for sensors before synced / connected to a device.

        """

    @abc.abstractmethod
    def drop_sampling_strategy(self, sensor_name):
        """Drop the sampling strategy for the named sensor from the cache

        Calling :meth:`set_sampling_strategy` requires the sensor manager to
        memorise the requested strategy so that it can automatically be reapplied.
        If the client is no longer interested in the sensor, or knows the sensor
        may be removed from the server, then it can use this method to ensure the
        manager forgets about the strategy.  This method will not change the current
        strategy.  No error is raised if there is no strategy to drop.

        Parameters
        ----------

        sensor_name : str
            Name of the sensor (normal or escaped form)

        """

    @abc.abstractmethod
    def poll_sensor(self, sensor_name):
        """Poll sensor and arrange for sensor object to be updated

        Return Value
        ------------

        done_future : tornado Future
            Resolves when the poll is complete, or raises KATCPSensorError
        """
        # TODO NM 2015-02-03 Might want to add a timeout parameter here, and to all the
        # other code that calls this

    @abc.abstractmethod
    def reapply_sampling_strategies(self):
        """Reapply all sensor strategies using cached values

        Would typically be called when a connection is re-established. Should
        not raise errors when resetting stratgies for sensors that no longer
        exist on the KATCP resource.
        """


class KATCPSensor(with_metaclass(abc.ABCMeta, object)):
    """Wrapper around a specific KATCP sensor on a given KATCP device.

    Each available KATCP sensor for a particular device has an associated
    :class:`KATCPSensor` object in the object hierarchy. This wrapper is mainly
    for interactive convenience. It provides the KATCP request help string as a
    docstring and registers listeners. Subclasses need to call the base class
    version of __init__().
    """

    def __init__(self, sensor_description, sensor_manager):
        """Subclasses must arrange to call this in their __init__().

        Parameters
        ----------
        sensor_description : dict
           Description of the KATCP sensor, with keys same as the parameters of
           :class:`katcp.Sensor`
        sensor_manager : :class:`KATCPSensorsManager` instance
           Manages sensor strategies, allows sensor polling, and provides time
        """
        self._manager = sensor_manager
        self.clear_listeners()
        self._reading = KATCPSensorReading(0, 0, Sensor.UNKNOWN, None)
        # We'll be abusing a katcp.Sensor object slightly to make use of its
        # parsing and formatting functionality
        self._sensor = Sensor(**sensor_description)
        self._name = self._sensor.name
        # Overide the katpc.Sensor's set method with ours
        self._sensor.set = self.set
        # Steal the the katcp.Sensor's set_formatted method. Since we overrode
        # its set() method with ours, calling set_formatted will result in this
        # KATCPSensor object's value being set.
        self.set_formatted = self._sensor.set_formatted

    @property
    def parent_name(self):
        """Name of the parent of this KATCPSensor"""
        return self._manager.resource_name

    @property
    def name(self):
        """Name of this KATCPSensor"""
        return self._name

    @property
    def normalised_name(self):
        """Normalised name of this KATCPSensor that can be used as a python identifier"""
        return escape_name(self._name)

    @property
    def reading(self):
        """Most recently received sensor reading as KATCPSensorReading instance"""
        return self._reading

    @property
    def value(self):
        return self._reading.value

    @property
    def status(self):
        return self._reading.status

    @property
    def sampling_strategy(self):
        """Current sampling strategy"""
        return self._manager.get_sampling_strategy(self.name)

    @property
    def description(self):
        return self._sensor.description

    @property
    def units(self):
        return self._sensor.units

    @property
    def type(self):
        return self._sensor.type

    def parse_value(self, s_value):
        """Parse a value from a string.

        Parameters
        ----------
        s_value : str
            A string value to attempt to convert to a value for
            the sensor.

        Returns
        -------
        value : object
            A value of a type appropriate to the sensor.

        """
        return self._sensor.parse_value(s_value)

    def set_strategy(self, strategy, params=None):
        """Set current sampling strategy for sensor.
        Add this footprint for backwards compatibility.

        Parameters
        ----------

        strategy : seq of str or str
            As tuple contains (<strat_name>, [<strat_parm1>, ...]) where the strategy
            names and parameters are as defined by the KATCP spec. As str contains the
            same elements in space-separated form.
        params : seq of str or str
            (<strat_name>, [<strat_parm1>, ...])

        Returns
        -------
        done : tornado Future that resolves when done or raises KATCPSensorError

        """
        if not params:
            param_args = []
        elif isinstance(params, basestring):
            param_args = [str(p) for p in params.split(' ')]
        else:
            if not isinstance(params, collections.Iterable):
                params = (params,)
            param_args = [str(p) for p in params]
        samp_strategy = " ".join([strategy] + param_args)
        return self._manager.set_sampling_strategy(self.name, samp_strategy)

    def set_sampling_strategy(self, strategy):
        """Set current sampling strategy for sensor

        Parameters
        ----------

        strategy : seq of str or str
            As tuple contains (<strat_name>, [<strat_parm1>, ...]) where the strategy
            names and parameters are as defined by the KATCP spec. As str contains the
            same elements in space-separated form.

        Returns
        -------
        done : tornado Future that resolves when done or raises KATCPSensorError

        """
        return self._manager.set_sampling_strategy(self.name, strategy)

    def drop_sampling_strategy(self):
        """Drop memorised sampling strategy for sensor, if any

        Calling this method ensures that the sensor manager does not attempt
        to reapply a sampling strategy.  It will not raise an error if no strategy
        has been set.  Use :meth:`set_sampling_strategy` to memorise a strategy again.
        """
        self._manager.drop_sampling_strategy(self.name)

    def register_listener(self, listener, reading=False):
        """Add a callback function that is called when sensor value is updated.
        The callback footprint is received_timestamp, timestamp, status, value.

        Parameters
        ----------
        listener : function
            Callback signature: if reading
            listener(katcp_sensor, reading) where
                `katcp_sensor` is this KATCPSensor instance
                `reading` is an instance of :class:`KATCPSensorReading`
            Callback signature: default, if not reading
                listener(received_timestamp, timestamp, status, value)
        """
        listener_id = hashable_identity(listener)
        self._listeners[listener_id] = (listener, reading)
        logger.debug(
                    'Register listener for {}'
                    .format(self.name))

    def unregister_listener(self, listener):
        """Remove a listener callback added with register_listener().

        Parameters
        ----------
        listener : function
            Reference to the callback function that should be removed

        """
        listener_id = hashable_identity(listener)
        self._listeners.pop(listener_id, None)

    def is_listener(self, listener):
        listener_id = hashable_identity(listener)
        return listener_id in self._listeners

    def clear_listeners(self):
        """Clear any registered listeners to updates from this sensor."""
        self._listeners = {}

    def call_listeners(self, reading):
        logger.debug(
                    'Calling listeners {}'
                    .format(self.name))
        for listener, use_reading in list(self._listeners.values()):
            try:
                if use_reading:
                    listener(self, reading)
                else:
                    listener(reading.received_timestamp, reading.timestamp,
                             reading.status, reading.value)
            except Exception:
                logger.exception(
                    'Unhandled exception calling KATCPSensor callback {0!r}'
                    .format(listener))

    def set(self, timestamp, status, value):
        """Set sensor with a given received value, matches :meth:`katcp.Sensor.set`"""
        received_timestamp = self._manager.time()
        reading = KATCPSensorReading(received_timestamp, timestamp, status, value)
        self._reading = reading
        self.call_listeners(reading)

    def set_value(self, value, status=Sensor.NOMINAL, timestamp=None):
        """Set sensor value with optinal specification of status and timestamp"""
        if timestamp is None:
            timestamp = self._manager.time()
        self.set(timestamp, status, value)

    def set_formatted(self, raw_timestamp, raw_status, raw_value, major):
        """Set sensor using KATCP string formatted inputs

        Mirrors :meth:`katcp.Sensor.set_formatted`.

        This implementation is empty. Will, during instantiation, be overridden by the
        set_formatted() method of a katcp.Sensor object.
        """

    @tornado.gen.coroutine
    def get_reading(self):
        """Get a fresh sensor reading from the KATCP resource

        Returns
        -------
        reply : tornado Future resolving with  :class:`KATCPSensorReading` object

        Note
        ----

        As a side-effect this will update the reading stored in this object, and result in
        registered listeners being called.
        """
        yield self._manager.poll_sensor(self._name)
        # By now the sensor manager should have set the reading
        raise Return(self._reading)

    @tornado.gen.coroutine
    def get_value(self):
        """Get a fresh sensor value from the KATCP resource

        Returns
        -------
        reply : tornado Future resolving with  :class:`KATCPSensorReading` object

        Note
        ----

        As a side-effect this will update the reading stored in this object, and result in
        registered listeners being called.
        """
        yield self._manager.poll_sensor(self._name)
        # By now the sensor manager should have set the reading
        raise Return(self._reading.value)

    @tornado.gen.coroutine
    def get_status(self):
        """Get a fresh sensor status from the KATCP resource

        Returns
        -------
        reply : tornado Future resolving with  :class:`KATCPSensorReading` object

        Note
        ----

        As a side-effect this will update the reading stored in this object, and result in
        registered listeners being called.
        """
        yield self._manager.poll_sensor(self._name)
        # By now the sensor manager should have set the reading
        raise Return(self._reading.status)

    def wait(self, condition_or_value, timeout=None):
        """Wait for the sensor to satisfy a condition.

        Parameters
        ----------
        condition_or_value : obj or callable, or seq of objs or callables
            If obj, sensor.value is compared with obj. If callable,
            condition_or_value(reading) is called, and must return True if its
            condition is satisfied. Since the reading is passed in, the value,
            status, timestamp or received_timestamp attributes can all be used
            in the check.
            TODO: Sequences of conditions (use SensorTransitionWaiter thingum?)
        timeout : float or None
            The timeout in seconds (None means wait forever)

        Returns
        -------
        This command returns a tornado Future that resolves with True when the
        sensor value satisfies the condition. It will never resolve with False;
        if a timeout is given a TimeoutError happens instead.

        Raises
        ------
        :class:`KATCPSensorError`
            If the sensor does not have a strategy set
        :class:`tornado.gen.TimeoutError`
            If the sensor condition still fails after a stated timeout period

        """
        if (isinstance(condition_or_value, collections.Sequence) and not
                isinstance(condition_or_value, basestring)):
            raise NotImplementedError(
                'Currently only single conditions are supported')
        condition_test = (condition_or_value if callable(condition_or_value)
                          else lambda s: s.value == condition_or_value)

        ioloop = tornado.ioloop.IOLoop.current()
        f = Future()
        if self.sampling_strategy == ('none', ):
            raise KATCPSensorError(
                'Cannot wait on a sensor that does not have a strategy set')

        def handle_update(sensor, reading):
            # This handler is called whenever a sensor update is received
            try:
                assert sensor is self
                if condition_test(reading):
                    self.unregister_listener(handle_update)
                    # Try and be idempotent if called multiple times after the
                    # condition is matched. This should not happen unless the
                    # sensor object is being updated in a thread outside of the
                    # ioloop.
                    if not f.done():
                        ioloop.add_callback(f.set_result, True)
            except Exception:
                f.set_exc_info(sys.exc_info())
                self.unregister_listener(handle_update)

        self.register_listener(handle_update, reading=True)
        # Handle case where sensor is already at the desired value
        ioloop.add_callback(handle_update, self, self._reading)

        if timeout:
            to = ioloop.time() + timeout
            timeout_f = with_timeout(to, f)
            # Make sure we stop listening if the wait times out to prevent a
            # buildup of listeners
            timeout_f.add_done_callback(
                lambda f: self.unregister_listener(handle_update))
            return timeout_f
        else:
            return f


_KATCPReplyTuple = collections.namedtuple('_KATCPReplyTuple', 'reply informs')


class KATCPReply(_KATCPReplyTuple):
    """Container for return messages of KATCP request (reply and informs).

    This is based on a named tuple with 'reply' and 'informs' fields so that
    the :class:`KATCPReply` object can still be unpacked into a normal tuple.

    Parameters
    ----------
    reply : :class:`katcp.Message` object
        Reply message returned by katcp request
    informs : list of :class:`katcp.Message` objects
        List of inform messages returned by KATCP request

    Attributes
    ----------
    messages : list of :class:`katcp.Message` objects
        List of all messages returned by KATCP request, reply first
    reply : :class:`katcp.Message` object
        Reply message returned by KATCP request
    informs : list of :class:`katcp.Message` objects
        List of inform messages returned by KATCP request

    The instance evaluates to nonzero (i.e. truthy) if the request succeeded.

    """
    __slots__ = []  # Prevent dynamic attributes from being possible

    def __repr__(self):
        """String representation for pretty-printing in IPython."""
        return '\n'.join(
            "%s%s %s" %
            (Message.TYPE_SYMBOLS[m.mtype], m.name, ' '.join(m.arguments))
            for m in self.messages)

    def __str__(self):
        """String representation using KATCP wire format"""
        return '\n'.join(str(m) for m in self.messages)

    def __bool__(self):
        """True if request succeeded (i.e. first reply argument is 'ok')."""
        return self.messages[0].reply_ok()
    # This might not work for python3
    def __nonzero__(self):
        """True if request succeeded (i.e. first reply argument is 'ok')."""
        return self.messages[0].reply_ok()

    @property
    def messages(self):
        """List of all messages returned by KATCP request, reply first."""
        return [self.reply] + self.informs

    @property
    def succeeded(self):
        """True if request succeeded (i.e. first reply argument is 'ok')."""
        return bool(self)<|MERGE_RESOLUTION|>--- conflicted
+++ resolved
@@ -10,27 +10,19 @@
 import collections
 import logging
 import sys
+
 from builtins import object
 
 import tornado
-<<<<<<< HEAD
-
-from builtins import object
-=======
-from future.moves.builtins import dict
->>>>>>> a1ce353a
+
 from future.utils import with_metaclass
 from past.builtins import basestring
 from tornado.concurrent import Future
 from tornado.gen import Return, with_timeout
 
 from katcp import Message, Sensor
-<<<<<<< HEAD
-from katcp.core import hashable_identity
-=======
 from katcp.core import AttrDict, hashable_identity
 from katcp.sampling import SampleStrategy
->>>>>>> a1ce353a
 
 logger = logging.getLogger(__name__)
 
