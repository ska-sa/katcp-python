# test_kattypes.py
# -*- coding: utf8 -*-
# vim:fileencoding=utf8 ai ts=4 sts=4 et sw=4
# Copyright 2009 National Research Foundation (South African Radio Astronomy Observatory)
# BSD license - see LICENSE for details

"""Tests for the kattypes module.
   """

from __future__ import absolute_import, division, print_function
from future import standard_library

standard_library.install_aliases()

from builtins import object, str

<<<<<<< HEAD
=======

from future import standard_library
standard_library.install_aliases()
from builtins import str
from builtins import *
from builtins import object
import unittest2 as unittest
>>>>>>> afb9041c
import mock
import unittest2 as unittest

from katcp import AsyncReply, FailReply, Message
from katcp.kattypes import (
    Address,
    Bool,
    Discrete,
    DiscreteMulti,
    Float,
    Int,
    Lru,
    Regex,
    Str,
    StrictTimestamp,
    Struct,
    Timestamp,
    TimestampOrNow,
    inform,
    request,
    return_reply,
    send_reply,
)




MS_TO_SEC_FAC = 1/1000.
SEC_TO_MS_FAC = 1000

class TestType(unittest.TestCase):
    def setUp(self):
        self._pack = []
        self._unpack = []

    def test_pack(self):
        for t, value, result in self._pack:
            if type(result) is type and issubclass(result, Exception):
                self.assertRaises(result, t.pack, value)
            else:
                self.assertEquals(t.pack(value), result)

    def test_unpack(self):
        for t, value, result in self._unpack:
            if type(result) is type and issubclass(result, Exception):
                self.assertRaises(result, t.unpack, value)
            else:
                self.assertEquals(t.unpack(value), result)


class TestInt(TestType):

    def setUp(self):
        basic = Int()
        default = Int(default=11)
        optional = Int(optional=True)
        default_optional = Int(default=11, optional=True)
        self.minmax = Int(min=5, max=6)

        self._pack = [
            (basic, 5, "5"),
            (basic, -5, "-5"),
            (basic, "a", TypeError),
            (basic, None, ValueError),
            (self.minmax, 5, "5"),
            (self.minmax, 6, "6"),
            (self.minmax, 4, ValueError),
            (self.minmax, 7, ValueError),
            (default, None, "11"),
            (default_optional, None, "11"),
            (optional, None, ValueError),
        ]

        self._unpack = [
            (basic, "5", 5),
            (basic, "-5", -5),
            (basic, "a", ValueError),
            (basic, None, ValueError),
            (self.minmax, "5", 5),
            (self.minmax, "6", 6),
            (self.minmax, "4", ValueError),
            (self.minmax, "7", ValueError),
            (default, None, 11),
            (default_optional, None, 11),
            (optional, None, None),
        ]


class TestFloat(TestType):

    def setUp(self):
        basic = Float()
        default = Float(default=11.0)
        optional = Float(optional=True)
        default_optional = Float(default=11.0, optional=True)
        self.minmax = Float(min=5.0, max=6.0)

        self._pack = [
            (basic, 5.0, "5"),
            (basic, -5.0, "-5"),
            (basic, "a", TypeError),
            (basic, None, ValueError),
            (self.minmax, 5.0, "5"),
            (self.minmax, 6.0, "6"),
            (self.minmax, 4.5, ValueError),
            (self.minmax, 6.5, ValueError),
            (default, None, "11"),
            (default_optional, None, "11"),
            (optional, None, ValueError),
        ]

        self._unpack = [
            (basic, "5", 5.0),
            (basic, "-5", -5.0),
            (basic, "a", ValueError),
            (basic, None, ValueError),
            (self.minmax, "5", 5.0),
            (self.minmax, "6", 6.0),
            (self.minmax, "4.5", ValueError),
            (self.minmax, "6.5", ValueError),
            (default, None, 11.0),
            (default_optional, None, 11.0),
            (optional, None, None),
        ]


class TestBool(TestType):

    def setUp(self):
        basic = Bool()
        default = Bool(default=True)
        optional = Bool(optional=True)
        default_optional = Bool(default=True, optional=True)

        self._pack = [
            (basic, True, "1"),
            (basic, False, "0"),
            (basic, 1, "1"),
            (basic, 0, "0"),
            (basic, "a", "1"),
            (basic, None, ValueError),
            (default, None, "1"),
            (default_optional, None, "1"),
            (optional, None, ValueError),
        ]

        self._unpack = [
            (basic, "1", True),
            (basic, "0", False),
            (basic, "a", ValueError),
            (basic, None, ValueError),
            (default, None, True),
            (default_optional, None, True),
            (optional, None, None),
        ]


class TestDiscrete(TestType):

    def setUp(self):
        basic = Discrete(("VAL1", "VAL2"))
        default = Discrete(("VAL1", "VAL2"), default="VAL1")
        optional = Discrete(("VAL1", "VAL2"), optional=True)
        default_optional = Discrete(("VAL1", "VAL2"), default="VAL1",
                                    optional=True)
        case_insensitive = Discrete(("val1", "VAL2"), case_insensitive=True)

        self._pack = [
            (basic, "VAL1", "VAL1"),
            (basic, "VAL2", "VAL2"),
            (basic, "a", ValueError),
            (basic, "val1", ValueError),
            (basic, None, ValueError),
            (default, None, "VAL1"),
            (default_optional, None, "VAL1"),
            (optional, None, ValueError),
            (case_insensitive, "VAL1", "VAL1"),
            (case_insensitive, "vAl2", "vAl2"),
            (case_insensitive, "a", ValueError),
        ]

        self._unpack = [
            (basic, "VAL1", "VAL1"),
            (basic, "VAL2", "VAL2"),
            (basic, "a", ValueError),
            (basic, None, ValueError),
            (default, None, "VAL1"),
            (default_optional, None, "VAL1"),
            (optional, None, None),
            (case_insensitive, "val1", "val1"),
            (case_insensitive, "vAl2", "vAl2"),
            (case_insensitive, "a", ValueError),
        ]


class TestLru(TestType):

    def setUp(self):
        basic = Lru()
        default = Lru(default=Lru.LRU_NOMINAL)
        optional = Lru(optional=True)
        default_optional = Lru(default=Lru.LRU_NOMINAL, optional=True)

        self._pack = [
            (basic, Lru.LRU_NOMINAL, "nominal"),
            (basic, Lru.LRU_ERROR, "error"),
            (basic, "a", ValueError),
            (basic, None, ValueError),
            (default, None, "nominal"),
            (default_optional, None, "nominal"),
            (optional, None, ValueError),
        ]

        self._unpack = [
            (basic, "nominal", Lru.LRU_NOMINAL),
            (basic, "error", Lru.LRU_ERROR),
            (basic, "a", ValueError),
            (basic, None, ValueError),
            (default, None, Lru.LRU_NOMINAL),
            (default_optional, None, Lru.LRU_NOMINAL),
            (optional, None, None),
        ]


class TestAddress(TestType):

    def setUp(self):
        basic = Address()
        default = Address(default=("127.0.0.1", None))
        optional = Address(optional=True)
        default_optional = Address(default=("127.0.0.1", None), optional=True)

        self._pack = [
            (basic, ("127.0.0.1", None), "127.0.0.1"),
            (basic, ("127.0.0.1", 80), "127.0.0.1:80"),
            (basic, ("0:0:0:0:0:0:0:1", None), "[0:0:0:0:0:0:0:1]"),
            (basic, ("::1", None), "[::1]"),
            (basic, ("::FFFF:204.152.189.116", None),
             "[::FFFF:204.152.189.116]"),
            (basic, ("::1", 80), "[::1]:80"),
            (basic, "127.0.0.1", ValueError),  # value not a tuple
            (default, None, "127.0.0.1"),
            (default_optional, None, "127.0.0.1"),
            (optional, None, ValueError),
        ]

        self._unpack = [
            (basic, "127.0.0.1", ("127.0.0.1", None)),
            (basic, "127.0.0.1:80", ("127.0.0.1", 80)),
            (basic, "[0:0:0:0:0:0:0:1]", ("0:0:0:0:0:0:0:1", None)),
            (basic, "[::1]", ("::1", None)),
            (basic, "[::FFFF:204.152.189.116]", ("::FFFF:204.152.189.116",
                                                 None)),
            (basic, "[::1]:80", ("::1", 80)),
            (basic, "127.0.0.1:foo", ValueError),
            (basic, None, ValueError),
            (default, None, ("127.0.0.1", None)),
            (default_optional, None, ("127.0.0.1", None)),
            (optional, None, None),
        ]


class TestTimestamp(TestType):

    def setUp(self):
        basic = Timestamp()
        default = Timestamp(default=1235475793.0324881)
        optional = Timestamp(optional=True)
        default_optional = Timestamp(default=1235475793.0324881, optional=True)

        self._pack = [
            (basic, 1235475381.6966901, "1235475381.696690"),
            (basic, "a", ValueError),
            (basic, None, ValueError),
            (default, None, "1235475793.032488"),
            (default_optional, None, "1235475793.032488"),
            (optional, None, ValueError),
        ]

        self._unpack = [
            (basic, "1235475381.696", 1235475381.6960001),
            (basic, "a", ValueError),
            (basic, None, ValueError),
            (default, None, 1235475793.0324881),
            (default_optional, None, 1235475793.0324881),
            (optional, None, None),
        ]


class TestStrictTimestamp(TestType):

    def setUp(self):
        basic = StrictTimestamp()
        default = StrictTimestamp(default=1235475793.03249)
        optional = StrictTimestamp(optional=True)
        default_optional = StrictTimestamp(default=1235475793.03249,
                                           optional=True)

        self._pack = [
            (basic, 1235475381.69669, "1235475381.69669"),
            (basic, "a", ValueError),
            (basic, None, ValueError),
            (default, None, "1235475793.03249"),
            (default_optional, None, "1235475793.03249"),
            (optional, None, ValueError),
        ]

        self._unpack = [
            (basic, "1235475381.696", 1235475381.6960001),
            (basic, "a", ValueError),
            (basic, None, ValueError),
            (default, None, 1235475793.03249),
            (default_optional, None, 1235475793.03249),
            (optional, None, None),
        ]


class TestTimestampOrNow(TestType):

    def setUp(self):
        basic = TimestampOrNow()
        default = TimestampOrNow(default=1235475793.0324881)
        optional = TimestampOrNow(optional=True)
        default_optional = TimestampOrNow(default=1235475793.0324881,
                                          optional=True)
        default_now = TimestampOrNow(default=TimestampOrNow.NOW)

        self._pack = [
            (basic, 1235475381.6966901, "1235475381.696690"),
            (basic, "a", ValueError),
            (basic, TimestampOrNow.NOW, "now"),
            (basic, None, ValueError),
            (default, None, "1235475793.032488"),
            (default, TimestampOrNow.NOW, "now"),
            (default_optional, None, "1235475793.032488"),
            (optional, None, ValueError),
            (default_now, None, "now"),
        ]

        self._unpack = [
            (basic, "1235475381.696", 1235475381.6960001),
            (basic, "a", ValueError),
            (basic, "now", TimestampOrNow.NOW),
            (basic, None, ValueError),
            (default, None, 1235475793.0324881),
            (default, "now", TimestampOrNow.NOW),
            (default_optional, None, 1235475793.0324881),
            (optional, None, None),
            (default_now, None, TimestampOrNow.NOW),
        ]


class TestStr(TestType):

    def setUp(self):
        basic = Str()
        default = Str(default="something")
        optional = Str(optional=True)
        default_optional = Str(default="something", optional=True)

        self._pack = [
            (basic, "adsasdasd", "adsasdasd"),
            (basic, None, ValueError),
            (default, None, "something"),
            (default_optional, None, "something"),
            (optional, None, ValueError),
        ]

        self._unpack = [
            (basic, "adsasdasd", "adsasdasd"),
            (basic, None, ValueError),
            (default, None, "something"),
            (default_optional, None, "something"),
            (optional, None, None),
        ]


class TestStruct(TestType):

    def setUp(self):
        basic = Struct(">isf")
        default = Struct(">isf", default=(1, "f", 3.4))
        optional = Struct(">isf", optional=True)
        default_optional = Struct(">isf", default=(1, "f", 3.4), optional=True)

        self._pack = [
            (basic, (5, "s", 2.5), "\x00\x00\x00\x05s@ \x00\x00"),
            (basic, ("s", 5, 2.5), ValueError),
            (basic, (5, "s"), ValueError),
            (basic, None, ValueError),
            (default, None, "\x00\x00\x00\x01f@Y\x99\x9a"),
            (default_optional, None, "\x00\x00\x00\x01f@Y\x99\x9a"),
            (optional, None, ValueError),
        ]

        self._unpack = [
            (basic, "\x00\x00\x00\x05s@ \x00\x00", (5, "s", 2.5)),
            (basic, "asdfgasdfas", ValueError),
            (basic, None, ValueError),
            (default, None, (1, "f", 3.4)),
            (default_optional, None, (1, "f", 3.4)),
            (optional, None, None),
        ]


class TestRegex(TestType):

    def setUp(self):
        basic = Regex("\d\d:\d\d:\d\d")
        default = Regex("\d\d:\d\d:\d\d", default="00:00:00")
        optional = Regex("\d\d:\d\d:\d\d", optional=True)
        default_optional = Regex("\d\d:\d\d:\d\d", default="00:00:00",
                                 optional=True)

        self._pack = [
            (basic, "12:34:56", "12:34:56"),
            (basic, "sdfasdfsadf", ValueError),
            (basic, None, ValueError),
            (default, None, "00:00:00"),
            (default_optional, None, "00:00:00"),
            (optional, None, ValueError),
        ]

        self._unpack = [
            (basic, "12:34:56", "12:34:56"),
            (basic, "sdfasdfsadf", ValueError),
            (basic, None, ValueError),
            (default, None, "00:00:00"),
            (default_optional, None, "00:00:00"),
            (optional, None, None),
        ]


class TestDiscreteMulti(TestType):

    def setUp(self):
        basic = DiscreteMulti(("VAL1", "VAL2"))
        default = DiscreteMulti(("VAL1", "VAL2"), default=["VAL1"])
        optional = DiscreteMulti(("VAL1", "VAL2"), optional=True)
        default_optional = DiscreteMulti(("VAL1", "VAL2"), default=["VAL1"],
                                         optional=True)
        case_insensitive = DiscreteMulti(("val1", "VAL2"),
                                         case_insensitive=True)

        self._pack = [
            (basic, ["VAL1"], "VAL1"),
            (basic, ["VAL2"], "VAL2"),
            (basic, ["VAL1", "VAL2"], "VAL1,VAL2"),
            (basic, "a", ValueError),
            (basic, "VAL1", ValueError),
            (basic, ["aaa"], ValueError),
            (basic, ["val1"], ValueError),
            (basic, ["VAL1", "val2"], ValueError),
            (basic, ["VAL1", "aaa"], ValueError),
            (basic, None, ValueError),
            (default, None, "VAL1"),
            (default_optional, None, "VAL1"),
            (optional, None, ValueError),
            (case_insensitive, ["VAL1"], "VAL1"),
            (case_insensitive, ["vAl2"], "vAl2"),
            (case_insensitive, ["VAL1", "val2"], "VAL1,val2"),
            (case_insensitive, ["aaa"], ValueError),
        ]

        self._unpack = [
            (basic, "VAL1", ["VAL1"]),
            (basic, "VAL2", ["VAL2"]),
            (basic, "VAL1,VAL2", ["VAL1", "VAL2"]),
            (basic, "all", ["VAL1", "VAL2"]),
            (basic, "VAL1,aaa", ValueError),
            (basic, "VAL1,val2", ValueError),
            (basic, "a", ValueError),
            (basic, None, ValueError),
            (default, None, ["VAL1"]),
            (default_optional, None, ["VAL1"]),
            (optional, None, None),
            (case_insensitive, "val1", ["val1"]),
            (case_insensitive, "vAl2", ["vAl2"]),
            (case_insensitive, "VAL1,val2", ["VAL1", "val2"]),
            (case_insensitive, "VAL1,aaa", ValueError),
            (case_insensitive, "a", ValueError),
        ]


class TestDevice(object):
    def __init__(self):
        self.sent_messages = []

    @request(Int(min=1, max=10), Discrete(("on", "off")), Bool())
    @return_reply(Int(min=1, max=10), Discrete(("on", "off")), Bool())
    def request_one(self, req, i, d, b):
        if i == 3:
            return ("fail", "I failed!")
        if i == 5:
            return ("bananas", "This should never be sent")
        if i == 6:
            return ("ok", i, d, b, "extra parameter")
        if i == 9:
            self.finish_request_one(req, i, d, b)
            raise AsyncReply()
        return ("ok", i, d, b)

    @send_reply(Int(min=1, max=10), Discrete(("on", "off")), Bool())
    def finish_request_one(self, req, i, d, b):
        return (req, "ok", i, d, b)

    def reply(self, req, msg, orig_msg):
        self.sent_messages.append([req, msg])

    @request(Int(min=1, max=3, default=2),
             Discrete(("on", "off"), default="off"), Bool(default=True))
    @return_reply(Int(min=1, max=3), Discrete(("on", "off")), Bool())
    def request_two(self, req, i, d, b):
        return ("ok", i, d, b)

    @return_reply(Int(min=1, max=3), Discrete(("on", "off")), Bool())
    @request(Int(min=1, max=3), Discrete(("on", "off")), Bool())
    def request_three(self, req, i, d, b):
        return ("ok", i, d, b)

    @return_reply()
    @request()
    def request_four(self, req):
        return ["ok"]

    @inform(Int(min=1, max=3), Discrete(("on", "off")), Bool())
    def inform_one(self, i, d, b):
        pass

    @request(Timestamp(), Timestamp(optional=True), major=4)
    @return_reply(Timestamp(), Timestamp(default=321), major=4)
    def request_katcpv4_time(self, req, timestamp1, timestamp2):
        self.katcpv4_time1 = timestamp1
        self.katcpv4_time2 = timestamp2
        if timestamp2:
            return ('ok', timestamp1, timestamp2)
        else:
            return ('ok', timestamp1)

    @request(Timestamp(multiple=True), major=4)
    @return_reply(Timestamp(multiple=True), major=4)
    def request_katcpv4_time_multi(self, req, *timestamps):
        self.katcpv4_time_multi = timestamps
        return ('ok',) + timestamps

    @return_reply(Int(), Str())
    @request(Int(), include_msg=True)
    def request_eight(self, req, msg, i):
        return ("ok", i, msg.name)

    @request(Int(), Float(multiple=True))
    @return_reply(Int(), Float(multiple=True))
    def request_int_multifloat(self, req, i, *floats):
        return ('ok', i) + floats

class TestDecorator(unittest.TestCase):
    def setUp(self):
        self.device = TestDevice()

    def test_request_multi(self):
        with self.assertRaises(TypeError) as ex:
            request(Bool(multiple=True), Int())
        self.assertEqual(
            ex.exception.message,
            'Only the last parameter type can accept multiple arguments.')

    def test_return_reply_multi(self):
        with self.assertRaises(TypeError) as ex:
            return_reply(Bool(multiple=True), Int())
        self.assertEqual(
            ex.exception.message,
            'Only the last parameter type can accept multiple arguments.')

    def test_katcpv4(self):
        ts = 12345678                     # In milliseconds
        req = mock.Mock()
        ret_msg = self.device.request_katcpv4_time(req, Message.request(
            'katcpv4-time', str(ts)))
        self.assertTrue(ret_msg.reply_ok())
        self.assertAlmostEqual(float(ret_msg.arguments[1]), ts)
        # Test decorator default value
        self.assertAlmostEqual(float(ret_msg.arguments[2]), 321*SEC_TO_MS_FAC)
        self.assertAlmostEqual(self.device.katcpv4_time1*SEC_TO_MS_FAC, ts)
        self.assertEqual(self.device.katcpv4_time2, None)
        ts1 = 1234
        ts2 = 2345
        ret_msg = self.device.request_katcpv4_time(req, Message.request(
            'katcpv4-time', str(ts1), str(ts2)))
        self.assertTrue(ret_msg.reply_ok())
        self.assertAlmostEqual(float(ret_msg.arguments[1]), ts1)
        self.assertAlmostEqual(float(ret_msg.arguments[2]), ts2)
        self.assertAlmostEqual(self.device.katcpv4_time1*SEC_TO_MS_FAC, ts1)
        self.assertAlmostEqual(self.device.katcpv4_time2*SEC_TO_MS_FAC, ts2)

    def test_katcpv4_multi(self):
        tss = (1234, 5678, 9012)                     # In milliseconds
        req = mock.Mock()
        ret_msg = self.device.request_katcpv4_time_multi(req, Message.request(
            'katcpv4-time-multi', *(str(ts) for ts in tss) ))
        for i, ts in enumerate(tss):
            self.assertAlmostEqual(float(ret_msg.arguments[i+1]), ts)
            self.assertAlmostEqual(self.device.katcpv4_time_multi[i],
                                   ts*MS_TO_SEC_FAC)

    def test_request_one(self):
        """Test request with no defaults."""
        req = mock.Mock()
        req.msg.name = 'one'
        self.assertEqual(str(self.device.request_one(req, Message.request(
                        "one", "2", "on", "0"))), "!one ok 2 on 0")
        self.assertRaises(FailReply, self.device.request_one, req,
                          Message.request("one", "14", "on", "0"))
        self.assertRaises(FailReply, self.device.request_one, req,
                          Message.request("one", "2", "dsfg", "0"))
        self.assertRaises(FailReply, self.device.request_one, req,
                          Message.request("one", "2", "on", "3"))
        self.assertRaises(FailReply, self.device.request_one, req,
                          Message.request("one", "2", "on", "0", "3"))

        self.assertRaises(FailReply, self.device.request_one, req,
                          Message.request("one", "2", "on"))

        self.assertEqual(str(self.device.request_one(req, Message.request(
                        "one", "3", "on", "0"))), "!one fail I\\_failed!")
        self.assertRaises(ValueError, self.device.request_one, req,
                          Message.request("one", "5", "on", "0"))
        self.assertRaises(ValueError, self.device.request_one, req,
                          Message.request("one", "6", "on", "0"))

        req.reset_mock()
        self.assertRaises(AsyncReply, self.device.request_one, req,
                          Message.request("one", "9", "on", "0"))
        self.assertEqual(req.reply_with_message.call_count, 1)
        req.reply_with_message.assert_called_once_with(Message.reply(
            'one', 'ok', '9', 'on', '0'))

    def test_request_two(self):
        """Test request with defaults."""
        req = ""
        self.assertEqual(str(self.device.request_two(req, Message.request(
                        "two", "2", "on", "0"))), "!two ok 2 on 0")
        self.assertRaises(FailReply, self.device.request_two, req,
                          Message.request("two", "4", "on", "0"))
        self.assertRaises(FailReply, self.device.request_two, req,
                          Message.request("two", "2", "dsfg", "0"))
        self.assertRaises(FailReply, self.device.request_two, req,
                          Message.request("two", "2", "on", "3"))

        self.assertEqual(str(self.device.request_two(req, Message.request(
                        "two", "2", "on"))), "!two ok 2 on 1")
        self.assertEqual(str(self.device.request_two(req, Message.request(
                        "two", "2"))), "!two ok 2 off 1")
        self.assertEqual(str(self.device.request_two(req, Message.request(
                        "two"))), "!two ok 2 off 1")

    def test_request_three(self):
        """Test request with no defaults and decorators in reverse order."""
        req = ""
        self.assertEqual(str(self.device.request_three(req, Message.request(
                        "three", "2", "on", "0"))), "!three ok 2 on 0")
        self.assertRaises(FailReply, self.device.request_three, req,
                          Message.request("three", "4", "on", "0"))
        self.assertRaises(FailReply, self.device.request_three, req,
                          Message.request("three", "2", "dsfg", "0"))
        self.assertRaises(FailReply, self.device.request_three, req,
                          Message.request("three", "2", "on", "3"))

        self.assertRaises(FailReply, self.device.request_three, req,
                          Message.request("three", "2", "on"))

    def test_request_four(self):
        """Test request with no defaults and no parameters or return values"""
        req = ""
        self.assertEqual(str(self.device.request_four(req, Message.request(
                        "four"))), "!four ok")

    def test_inform_one(self):
        """Test inform with no defaults."""
        req = ""
        self.assertEqual(self.device.inform_one(Message.inform(
                         "one", "2", "on", "0")), None)

    def test_request_eight(self):
        """Test server request with a message argument."""
        req = ""
        self.assertEqual(str(self.device.request_eight(req, Message.request(
                         "eight", "8"))), "!eight ok 8 eight")

    def test_request_int_multifloat(self):
        req = self.device.request_int_multifloat
        desired_i, desired_floats = (7, (1.2, 999, 71.43))
        self.assertEqual(str(req('req', Message.request(
            'int-multifloat', desired_i, *desired_floats))),
                         '!int-multifloat ok 7 1.2 999 71.43')
        with self.assertRaises(FailReply) as ex:
            req('req', Message.request('int-multifloat', desired_i, 1.2, 'abc'))
        self.assertEqual(
            ex.exception.message,
            "Error in parameter 3 (): Could not parse value 'abc' as float.")<|MERGE_RESOLUTION|>--- conflicted
+++ resolved
@@ -4,26 +4,14 @@
 # Copyright 2009 National Research Foundation (South African Radio Astronomy Observatory)
 # BSD license - see LICENSE for details
 
-"""Tests for the kattypes module.
-   """
-
+"""Tests for the kattypes module."""
 from __future__ import absolute_import, division, print_function
-from future import standard_library
-
-standard_library.install_aliases()
-
-from builtins import object, str
-
-<<<<<<< HEAD
-=======
 
 from future import standard_library
 standard_library.install_aliases()
-from builtins import str
-from builtins import *
+
 from builtins import object
-import unittest2 as unittest
->>>>>>> afb9041c
+
 import mock
 import unittest2 as unittest
 
@@ -49,8 +37,6 @@
 )
 
 
-
-
 MS_TO_SEC_FAC = 1/1000.
 SEC_TO_MS_FAC = 1000
 
