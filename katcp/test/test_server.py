--- conflicted
+++ resolved
@@ -7,24 +7,15 @@
 """Tests for the server module.
    """
 from __future__ import absolute_import, division, print_function
-from future import standard_library
-
-standard_library.install_aliases()
-
 
 from future import standard_library
 standard_library.install_aliases()
-from builtins import str
-from builtins import *
+
 import errno
 import gc
 import logging
 import socket
 import sys
-<<<<<<< HEAD
-=======
-import _thread
->>>>>>> afb9041c
 import threading
 import time
 import weakref
@@ -57,14 +48,6 @@
     mock_req,
     start_thread_with_cleanup,
 )
-
-
-
-
-
-
-
-
 
 
 log_handler = TestLogHandler()
