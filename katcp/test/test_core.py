# test_katcp.py
# -*- coding: utf-8 -*-
# vim:fileencoding=utf-8 ai ts=4 sts=4 et sw=4
# Copyright 2009 National Research Foundation (South African Radio Astronomy Observatory)
# BSD license - see LICENSE for details

"""Tests for the katcp utilities module.
   """
from __future__ import absolute_import, division, print_function

from future import standard_library

standard_library.install_aliases()

<<<<<<< HEAD
=======

# Python 2/3 compatibility stuff
from future import standard_library
standard_library.install_aliases()
from builtins import *
from builtins import str
from builtins import object
>>>>>>> afb9041c
import logging
import unittest

from builtins import object

import tornado

# Python 2/3 compatibility stuff
import katcp

from katcp.core import AsyncEvent, AsyncState, Sensor, until_some
from katcp.testutils import DeviceTestSensor, TestLogHandler


log_handler = TestLogHandler()
logging.getLogger("katcp").addHandler(log_handler)


class TestMessage(unittest.TestCase):
    def test_reply_ok(self):
        """Test reply checking."""
        self.assertEqual(katcp.Message.reply("foo", "ok").reply_ok(), True)
        self.assertEqual(katcp.Message.reply("foo", "ok", 1).reply_ok(), True)
        self.assertEqual(katcp.Message.reply("foo", "fail").reply_ok(), False)
        self.assertEqual(katcp.Message.reply("foo", "fail", "ok").reply_ok(),
                         False)
        self.assertEqual(katcp.Message.request("foo", "ok").reply_ok(), False)

    def test_request(self):
        """Test request method."""
        self.assertEqual(str(katcp.Message.request("foo")), "?foo")
        self.assertEqual(str(katcp.Message.request("foo", mid=123)),
                         "?foo[123]")
        self.assertEqual(str(katcp.Message.request("foo", "a", "b", mid=123)),
                         "?foo[123] a b")

    def test_reply(self):
        """Test reply method."""
        self.assertEqual(str(katcp.Message.reply("foo")), "!foo")
        self.assertEqual(str(katcp.Message.reply("foo", mid=123)), "!foo[123]")
        self.assertEqual(str(katcp.Message.reply("foo", "a", "b", mid=123)),
                         "!foo[123] a b")

    def test_inform(self):
        """Test inform method."""
        self.assertEqual(str(katcp.Message.inform("foo")), "#foo")
        self.assertEqual(str(katcp.Message.inform("foo", mid=123)),
                         "#foo[123]")
        self.assertEqual(str(katcp.Message.inform("foo", "a", "b", mid=123)),
                         "#foo[123] a b")

    def test_equality(self):
        class AlwaysEqual(object):
            def __eq__(self, other):
                return True

        msg = katcp.Message.inform("foo", "a", "b")
        assert msg == katcp.Message.inform("foo", "a", "b")
        assert msg != katcp.Message.request("foo", "a", "b")
        assert msg != katcp.Message.inform("bar", "a", "b")
        assert msg != katcp.Message.inform("foo", "a", "b", "c")
        assert msg != 3
        assert msg == AlwaysEqual()


class TestMessageParser(unittest.TestCase):
    def setUp(self):
        self.p = katcp.MessageParser()

    def test_simple_messages(self):
        """Test simple messages."""
        m = self.p.parse("?foo")
        self.assertEqual(m.mtype, m.REQUEST)
        self.assertEqual(m.name, "foo")
        self.assertEqual(m.arguments, [])

        m = self.p.parse("#bar 123 baz 1.000e-05")
        self.assertEqual(m.mtype, m.INFORM)
        self.assertEqual(m.name, "bar")
        self.assertEqual(m.arguments, ["123", "baz", "1.000e-05"])

        m = self.p.parse("!baz a17 goo")
        self.assertEqual(m.mtype, m.REPLY)
        self.assertEqual(m.name, "baz")
        self.assertEqual(m.arguments, ["a17", "goo"])

    def test_escape_sequences(self):
        """Test escape sequences."""
        m = self.p.parse(r"?foo \\\_\0\n\r\e\t\@")
        self.assertEqual(m.arguments, ["\\ \0\n\r\x1b\t"])

        self.assertRaises(katcp.KatcpSyntaxError, self.p.parse, r"?foo \z")

        # test unescaped null
        self.assertRaises(katcp.KatcpSyntaxError, self.p.parse, "?foo \0")

    def test_syntax_errors(self):
        """Test generation of syntax errors."""
        self.assertRaises(katcp.KatcpSyntaxError, self.p.parse, r" ?foo")
        self.assertRaises(katcp.KatcpSyntaxError, self.p.parse, r"? foo")
        self.assertRaises(katcp.KatcpSyntaxError, self.p.parse, r"?1foo")
        self.assertRaises(katcp.KatcpSyntaxError, self.p.parse, r">foo")
        self.assertRaises(katcp.KatcpSyntaxError, self.p.parse, "!foo \\")

    def test_message_to_string(self):
        """Test message to string round trip with escapes."""
        for m_str in [
            "?bar",
            r"?foo \\\_\0\n\r\e\t",
        ]:
            self.assertEqual(m_str, str(self.p.parse(m_str)))

    def test_command_names(self):
        """Test a variety of command names."""
        m = self.p.parse("!baz-bar")
        self.assertEqual(m.name, "baz-bar")
        self.assertRaises(katcp.KatcpSyntaxError, self.p.parse, r"?-foo")

    def test_empty_params(self):
        """Test parsing messages with empty parameters."""
        m = self.p.parse("!foo \@")  # 1 empty parameter
        self.assertEqual(m.arguments, [""])
        m = self.p.parse("!foo \@ \@")  # 2 empty parameter
        self.assertEqual(m.arguments, ["", ""])
        m = self.p.parse("!foo \_ \_ \@")  # space, space, empty
        self.assertEqual(m.arguments, [" ", " ", ""])

    def test_whitespace(self):
        """Test parsing of whitespace between parameters."""
        m = self.p.parse("!baz   \@   ")  # 1 empty parameter
        self.assertEqual(m.arguments, [""])
        m = self.p.parse("!baz\t\@\t\@")  # 2 empty parameter
        self.assertEqual(m.arguments, ["", ""])
        m = self.p.parse("!baz\t \t\_\t\t\t \_\t\@   \t")  # space, space, \@
        self.assertEqual(m.arguments, [" ", " ", ""])

    def test_formfeed(self):
        """Test that form feeds are not treated as whitespace."""
        m = self.p.parse("!baz \fa\fb\f")
        self.assertEqual(m.arguments, ["\fa\fb\f"])

    def test_message_ids(self):
        """Test that messages with message ids are parsed as expected."""
        m = self.p.parse("?bar[123]")
        self.assertEqual(m.mtype, m.REQUEST)
        self.assertEqual(m.name, "bar")
        self.assertEqual(m.arguments, [])
        self.assertEqual(m.mid, "123")

        m = self.p.parse("!baz[1234] a b c")
        self.assertEqual(m.mtype, m.REPLY)
        self.assertEqual(m.name, "baz")
        self.assertEqual(m.arguments, ["a", "b", "c"])
        self.assertEqual(m.mid, "1234")

    def test_message_argument_formatting(self):
        float_val = 2.35532342334233294e17
        m = katcp.Message.request(
            'req-name', 1, float_val, True, False, 'string')
        self.assertEqual(m.arguments,
                         ['1', repr(float_val), '1', '0', 'string'])

    def test_unicode_message_handling(self):
        unicode_str = u'!baz[1] Kl\xc3\xbcf skr\xc3\xa4m inf\xc3\xb6 f\xc3\xa9d\xc3\xa9ral \xc3\xa9lecto'
        m = self.p.parse(unicode_str)
        self.assertEqual(m.arguments, ['Kl??f', 'skr??m', 'inf??', 'f??d??ral', '??lecto'])


class TestProtocolFlags(unittest.TestCase):
    def test_parse_version(self):
        PF = katcp.ProtocolFlags
        self.assertEqual(PF.parse_version("foo"), PF(None, None, set()))
        self.assertEqual(PF.parse_version("1.0"), PF(1, 0, set()))
        self.assertEqual(PF.parse_version("5.0-MI"),
                         PF(5, 0, set([PF.MULTI_CLIENT, PF.MESSAGE_IDS])))
        # check an unknown flag
        self.assertEqual(PF.parse_version("5.1-MIU"),
                         PF(5, 1, set([PF.MULTI_CLIENT, PF.MESSAGE_IDS, 'U'])))
        # Check request timeout hint flag
        self.assertEqual(PF.parse_version("5.1-MTI"),
                         PF(5, 1, set([PF.MULTI_CLIENT, PF.MESSAGE_IDS,
                                       PF.REQUEST_TIMEOUT_HINTS])))

    def test_str(self):
        PF = katcp.ProtocolFlags
        self.assertEqual(str(PF(1, 0, set())), "1.0")
        self.assertEqual(str(PF(5, 0, set([PF.MULTI_CLIENT, PF.MESSAGE_IDS]))),
                         "5.0-IM")
        self.assertEqual(str(PF(5, 0, set([PF.MULTI_CLIENT, PF.MESSAGE_IDS,
                                           "U"]))),
                         "5.0-IMU")
        self.assertEqual(str(PF(5, 1, set([PF.MULTI_CLIENT, PF.MESSAGE_IDS,
                                           PF.REQUEST_TIMEOUT_HINTS]))),
                         "5.1-IMT")

    def test_incompatible_options(self):
        PF = katcp.ProtocolFlags
        # Katcp v4 and below don't support message ids
        with self.assertRaises(ValueError):
            PF(4, 0, [PF.MESSAGE_IDS])

        # Katcp v5 and below don't support (proposed) timeout hint flag
        with self.assertRaises(ValueError):
            PF(5, 0, [PF.REQUEST_TIMEOUT_HINTS])


class TestSensor(unittest.TestCase):

    def test_default_descriptions(self):
        s = Sensor(Sensor.INTEGER, 'a sens', params=[0, 10])
        self.assertEqual(s.description, "Integer sensor 'a sens' with no unit")
        s = Sensor(Sensor.FLOAT, 'fsens', None, 'microseconds', params=[0, 10])
        self.assertEqual(s.description,
                         "Float sensor 'fsens' in unit microseconds")

    def test_int_sensor(self):
        """Test integer sensor."""
        s = Sensor.integer("an.int", "An integer.", "count", [-4, 3])
        self.assertEqual(s.stype, 'integer')
        s.set(timestamp=12345, status=katcp.Sensor.NOMINAL, value=3)
        # test both read_formatted and format_reading
        self.assertEqual(s.format_reading(s.read()), ("12345.000000", "nominal", "3"))
        self.assertEqual(s.read_formatted(), ("12345.000000", "nominal", "3"))
        self.assertEquals(s.parse_value("3"), 3)
        self.assertEquals(s.parse_value("4"), 4)
        self.assertEquals(s.parse_value("-10"), -10)
        self.assertRaises(ValueError, s.parse_value, "asd")

        s = Sensor(Sensor.INTEGER, "an.int", "An integer.", "count", [-20, 20])
        self.assertEquals(s.value(), 0)
        s = Sensor(Sensor.INTEGER, "an.int", "An integer.", "count", [2, 20])
        self.assertEquals(s.value(), 2)
        s = Sensor.integer("an.int", "An integer.", "count", [2, 20], default=5)
        self.assertEquals(s.value(), 5)
        self.assertEquals(s.status(), Sensor.UNKNOWN)
        s = Sensor.integer("an.int", "An integer.", "count", [2, 20],
                           initial_status=Sensor.NOMINAL)
        self.assertEquals(s.status(), Sensor.NOMINAL)

    def test_float_sensor(self):
        """Test float sensor."""
        s = Sensor.float("a.float", "A float.", "power", [0.0, 5.0])
        self.assertEqual(s.stype, 'float')
        s.set(timestamp=12345, status=katcp.Sensor.WARN, value=3.0)
        # test both read_formatted and format_reading
        self.assertEqual(s.format_reading(s.read()), ("12345.000000", "warn", "3"))
        self.assertEqual(s.read_formatted(), ("12345.000000", "warn", "3"))
        self.assertEquals(s.parse_value("3"), 3.0)
        self.assertEquals(s.parse_value("10"), 10.0)
        self.assertEquals(s.parse_value("-10"), -10.0)
        self.assertRaises(ValueError, s.parse_value, "asd")

        s = Sensor(katcp.Sensor.FLOAT, "a.float", "A float.", "", [-20.0, 20.0])
        self.assertEquals(s.value(), 0.0)
        s = Sensor(katcp.Sensor.FLOAT, "a.float", "A float.", "", [2.0, 20.0])
        self.assertEquals(s.value(), 2.0)
        s = Sensor.float("a.float", "A float.", "", [2.0, 20.0], default=5.0)
        self.assertEquals(s.value(), 5.0)
        self.assertEquals(s.status(), Sensor.UNKNOWN)
        s = Sensor.float("a.float", "A float.", "", [2.0, 20.0],
                         initial_status=Sensor.WARN)
        self.assertEquals(s.status(), Sensor.WARN)

    def test_boolean_sensor(self):
        """Test boolean sensor."""
        s = Sensor.boolean("a.boolean", "A boolean.", "on/off", None)
        self.assertEqual(s.stype, 'boolean')
        s.set(timestamp=12345, status=katcp.Sensor.UNKNOWN, value=True)
        # test both read_formatted and format_reading
        self.assertEqual(s.format_reading(s.read()), ("12345.000000", "unknown", "1"))
        self.assertEqual(s.read_formatted(), ("12345.000000", "unknown", "1"))
        self.assertEquals(s.parse_value("1"), True)
        self.assertEquals(s.parse_value("0"), False)
        self.assertRaises(ValueError, s.parse_value, "asd")
        s = Sensor.boolean("a.boolean", "A boolean.", "on/off", default=True)
        self.assertEqual(s._value, True)
        s = Sensor.boolean("a.boolean", "A boolean.", "on/off", default=False)
        self.assertEqual(s._value, False)
        s = Sensor.boolean("a.boolean", "A boolean.", "on/off",
                           initial_status=Sensor.ERROR)
        self.assertEquals(s.status(), Sensor.ERROR)

    def test_discrete_sensor(self):
        """Test discrete sensor."""
        s = Sensor.discrete(
            "a.discrete", "A discrete sensor.", "state", ["on", "off"])
        self.assertEqual(s.stype, 'discrete')
        s.set(timestamp=12345, status=katcp.Sensor.ERROR, value="on")
        # test both read_formatted and format_reading
        self.assertEqual(s.format_reading(s.read()), ("12345.000000", "error", "on"))
        self.assertEqual(s.read_formatted(), ("12345.000000", "error", "on"))
        self.assertEquals(s.parse_value("on"), "on")
        self.assertRaises(ValueError, s.parse_value, "fish")
        s = Sensor.discrete("a.discrete", "A discrete sensor.", "state",
                            ["on", "off"], default='on')
        self.assertEqual(s._value, 'on')
        s = Sensor.discrete("a.discrete", "A discrete sensor.", "state",
                            ["on", "off"], default='off')
        self.assertEqual(s._value, 'off')
        s = Sensor.discrete("a.discrete", "A discrete sensor.", "state",
                            ["on", "off"], initial_status=Sensor.UNREACHABLE)
        self.assertEquals(s.status(), Sensor.UNREACHABLE)

    def test_lru_sensor(self):
        """Test LRU sensor."""
        s = Sensor.lru("an.lru", "An LRU sensor.", "state", None)
        self.assertEqual(s.stype, 'lru')
        s.set(timestamp=12345, status=Sensor.FAILURE, value=Sensor.LRU_ERROR)
        # test both read_formatted and format_reading
        self.assertEqual(s.format_reading(s.read()), ("12345.000000", "failure", "error"))
        self.assertEqual(s.read_formatted(), ("12345.000000", "failure", "error"))
        self.assertEquals(s.parse_value("nominal"), katcp.Sensor.LRU_NOMINAL)
        self.assertRaises(ValueError, s.parse_value, "fish")
        s = Sensor.lru(
            "an.lru", "An LRU sensor.", "state", default=Sensor.LRU_ERROR)
        self.assertEqual(s._value, Sensor.LRU_ERROR)
        s = Sensor.lru(
            "an.lru", "An LRU sensor.", "state", default=Sensor.LRU_NOMINAL)
        self.assertEqual(s._value, Sensor.LRU_NOMINAL)
        s = Sensor.lru(
            "an.lru", "An LRU sensor.", "state", initial_status=Sensor.FAILURE)
        self.assertEquals(s.status(), Sensor.FAILURE)

    def test_string_sensor(self):
        """Test string sensor."""
        s = Sensor.string("a.string", "A string sensor.", "filename", None)
        self.assertEqual(s.stype, 'string')
        s.set(timestamp=12345, status=katcp.Sensor.NOMINAL, value="zwoop")
        # test both read_formatted and format_reading
        self.assertEqual(s.format_reading(s.read()), ("12345.000000", "nominal", "zwoop"))
        self.assertEqual(s.read_formatted(), ("12345.000000", "nominal", "zwoop"))
        self.assertEquals(s.parse_value("bar foo"), "bar foo")
        s = Sensor.string(
            "a.string", "A string sensor.", "filename", default='baz')
        self.assertEqual(s._value, 'baz')
        s = Sensor.string("a.string", "A string sensor.", "filename",
                          initial_status=Sensor.WARN)
        self.assertEquals(s.status(), Sensor.WARN)

    def test_timestamp_sensor(self):
        """Test timestamp sensor."""
        s = Sensor.timestamp("a.timestamp", "A timestamp sensor.", "", None)
        self.assertEqual(s.stype, 'timestamp')
        s.set(timestamp=12345, status=katcp.Sensor.NOMINAL, value=1001.9)
        # test both read_formatted and format_reading
        self.assertEqual(s.format_reading(s.read()),
                         ("12345.000000", "nominal", "1001.900000"))
        self.assertEqual(s.read_formatted(),
                         ("12345.000000", "nominal", "1001.900000"))
        # Test with katcp v4 parsing formatting
        self.assertEqual(s.format_reading(s.read(), major=4),
                         ("12345000", "nominal", "1001900"))
        self.assertEqual(s.read_formatted(major=4),
                         ("12345000", "nominal", "1001900"))
        self.assertAlmostEqual(s.parse_value("1002.100"), 1002.1)
        self.assertRaises(ValueError, s.parse_value, "bicycle")
        s = Sensor.timestamp(
            "a.timestamp", "A timestamp sensor.", "", default=123)
        self.assertEqual(s._value, 123)

        s.set_formatted('12346.1', 'nominal', '12246.1')
        self.assertEqual(s.read(), (12346.1, katcp.Sensor.NOMINAL, 12246.1))

        # Test with katcp v4 parsing
        s.set_formatted('12347100', 'nominal', '12247100', major=4)
        self.assertEqual(s.read(), (12347.1, katcp.Sensor.NOMINAL, 12247.1))

        s = Sensor.timestamp("a.timestamp", "A timestamp sensor.", "",
                             initial_status=Sensor.NOMINAL)
        self.assertEquals(s.status(), Sensor.NOMINAL)

    def test_address_sensor(self):
        """Test address sensor."""
        s = Sensor.address("a.address", "An address sensor.", "", None)
        self.assertEqual(s.stype, 'address')
        s.set(timestamp=12345, status=Sensor.NOMINAL, value=("127.0.0.1", 80))
        # test both read_formatted and format_reading
        self.assertEqual(s.format_reading(s.read()),
                         ("12345.000000", "nominal", "127.0.0.1:80"))
        self.assertEqual(s.read_formatted(),
                         ("12345.000000", "nominal", "127.0.0.1:80"))
        self.assertEqual(s.parse_value("[::1]:80"), ("::1", 80))
        self.assertRaises(ValueError, s.parse_value, "[::1]:foo")
        s = Sensor.address("a.address", "An address sensor.", "",
                           default=('192.168.101.1', 81))
        self.assertEqual(s._value, ('192.168.101.1', 81))
        s = Sensor.address("a.address", "An address sensor.", "",
                           initial_status=Sensor.NOMINAL)
        self.assertEquals(s.status(), Sensor.NOMINAL)

    def test_set_and_get_value(self):
        """Test getting and setting a sensor value."""
        s = Sensor.integer("an.int", "An integer.", "count", [-4, 3])
        s.set(timestamp=12345, status=katcp.Sensor.NOMINAL, value=3)

        self.assertEqual(s.value(), 3)

        s.set_value(2)
        self.assertEqual(s.value(), 2)

        s.set_value(3, timestamp=12345)
        self.assertEqual(s.read(), (12345, katcp.Sensor.NOMINAL, 3))

        s.set_value(5, timestamp=12345)
        self.assertEqual(s.read(), (12345, katcp.Sensor.NOMINAL, 5))

        s.set_formatted('12346.1', 'nominal', '-2')
        self.assertEqual(s.read(), (12346.1, katcp.Sensor.NOMINAL, -2))

        # Test setting with katcp v4 parsing
        s.set_formatted('12347100', 'warn', '-3', major=4)
        self.assertEqual(s.read(), (12347.1, katcp.Sensor.WARN, -3))

    def test_statuses(self):
        # Test that the status constants are all good
        valid_statuses = set(['unknown', 'nominal', 'warn', 'error',
                              'failure', 'unreachable', 'inactive'])
        status_vals_set = set()
        status_vals_dict = {}
        for st in valid_statuses:
            # Check that a capitalised attribute exists for each status
            st_val = getattr(Sensor, st.upper(), 'OOPS')
            self.assertNotEqual(st_val, 'OOPS')
            # Check that the status to name lookup dict is correct
            self.assertEqual(Sensor.STATUSES[st_val], st)
            # Check that the name to value lookup dict is correct
            self.assertEqual(st, Sensor.STATUSES[st_val])
            status_vals_set.add(st_val)
            status_vals_dict[st] = st_val

        # Check that the status values are all unique
        self.assertEqual(len(status_vals_set), len(valid_statuses))
        # Check that there are not extra entries in the forward/backward name
        # lookup dicts
        self.assertEqual(len(Sensor.STATUSES), len(valid_statuses))
        self.assertEqual(len(Sensor.STATUS_NAMES), len(valid_statuses))


class TestAsyncState(tornado.testing.AsyncTestCase):

    def setUp(self):
        super(TestAsyncState, self).setUp()
        self._valid_states = ['on', 'off', 'floating']
        self._state = AsyncState(self._valid_states, 'off', self.io_loop)

    def test_init(self):
        self.assertEqual(self._state.state, 'off')
        self.assertEqual(sorted(self._state.valid_states),
                         sorted(self._valid_states))

    @tornado.testing.gen_test
    def test_timeout_of_until_state(self):
        @tornado.gen.coroutine
        def set_state_on():
            self._state.set_state('on')
        # Test for timing out
        with self.assertRaises(tornado.gen.TimeoutError):
            yield self._state.until_state('on', timeout=0.1)
        # Test for NOT timing out
        self.io_loop.add_callback(set_state_on)
        yield self._state.until_state('on', timeout=0.1)

    @tornado.testing.gen_test
    def test_timeout_of_until_state_in(self):
        @tornado.gen.coroutine
        def set_state_floating():
            self._state.set_state('floating')
        # Test for timing out
        with self.assertRaises(tornado.gen.TimeoutError):
            yield self._state.until_state_in('on', 'floating', timeout=0.1)
        # Test for NOT timing out
        self.io_loop.add_callback(set_state_floating)
        yield self._state.until_state_in('on', 'floating', timeout=0.1)


class TestAsyncEvent(tornado.testing.AsyncTestCase):

    def setUp(self):
        super(TestAsyncEvent, self).setUp()
        self._event = AsyncEvent(self.io_loop)

    @tornado.testing.gen_test
    def test_timeout_of_until_set(self):
        @tornado.gen.coroutine
        def call_set():
            self._event.set()
        # Test for timing out
        with self.assertRaises(tornado.gen.TimeoutError):
            yield self._event.until_set(timeout=0.1)
        # Test for NOT timing out
        self.io_loop.add_callback(call_set)
        yield self._event.until_set(timeout=0.1)


class TestUntilSome(tornado.testing.AsyncTestCase):

    @tornado.testing.gen_test
    def test_until_some_args(self):
        results = yield until_some()
        self.assertEqual(results, [], 'Expected empty list for until_some()')
        f1 = tornado.concurrent.Future()
        f2 = tornado.concurrent.Future()
        f3 = tornado.concurrent.Future()
        # Test for timing out
        with self.assertRaises(tornado.gen.TimeoutError):
            yield until_some(f1, f2, f3, timeout=0.05)
        # Test for NOT timing out
        f3.set_result(84)
        f1.set_result(24)
        f2.set_result(42)
        results = yield until_some(f1, f2, f3, timeout=0.1)
        self.assertEqual(sorted(results), [(0, 24), (1, 42), (2, 84)],
                         'Results differ for until_some (3 arg futures)')

    @unittest.skip("Test fails when ran using TOX, MM to investigate.")
    @tornado.testing.gen_test
    def test_until_some_kwargs(self):
        f1 = tornado.concurrent.Future()
        f2 = tornado.concurrent.Future()
        f3 = tornado.concurrent.Future()
        futures = {'f1': f1, 'f2': f2, 'f3': f3}
        f1.set_result(24)
        with self.assertRaises(tornado.gen.TimeoutError):
            yield until_some(done_at_least=2, timeout=0.05, **futures)
        f2.set_result(42)
        results = yield until_some(done_at_least=1, timeout=0.5, **futures)
        self.assertEqual(dict(results), {'f1': 24},
                         'Results differ for until_some (1 kwarg future)')
        f3.set_result(84)
        results = yield until_some(done_at_least=2, timeout=0.1, **futures)
        self.assertEqual(dict(results), {'f1': 24, 'f2': 42},
                         'Results differ for until_some (2 kwarg futures)')<|MERGE_RESOLUTION|>--- conflicted
+++ resolved
@@ -4,24 +4,12 @@
 # Copyright 2009 National Research Foundation (South African Radio Astronomy Observatory)
 # BSD license - see LICENSE for details
 
-"""Tests for the katcp utilities module.
-   """
+"""Tests for the katcp utilities module."""
 from __future__ import absolute_import, division, print_function
 
-from future import standard_library
-
-standard_library.install_aliases()
-
-<<<<<<< HEAD
-=======
-
-# Python 2/3 compatibility stuff
 from future import standard_library
 standard_library.install_aliases()
-from builtins import *
-from builtins import str
-from builtins import object
->>>>>>> afb9041c
+
 import logging
 import unittest
 
@@ -29,7 +17,6 @@
 
 import tornado
 
-# Python 2/3 compatibility stuff
 import katcp
 
 from katcp.core import AsyncEvent, AsyncState, Sensor, until_some
