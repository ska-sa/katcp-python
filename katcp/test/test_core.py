# test_katcp.py
# -*- coding: utf-8 -*-
# vim:fileencoding=utf-8 ai ts=4 sts=4 et sw=4
# Copyright 2009 National Research Foundation (South African Radio Astronomy Observatory)
# BSD license - see LICENSE for details

"""Tests for the katcp utilities module.
   """
from __future__ import absolute_import, division, print_function
from future import standard_library
standard_library.install_aliases()

import logging
import unittest

import future
import tornado

import katcp
<<<<<<< HEAD

from katcp import KatcpSyntaxError, KatcpValueError
from katcp.core import AsyncEvent, AsyncState, Message, Sensor, until_some
=======
from katcp.core import AsyncEvent, AsyncState, Sensor, until_some
>>>>>>> a1ce353a
from katcp.testutils import DeviceTestSensor, TestLogHandler

log_handler = TestLogHandler()
logging.getLogger("katcp").addHandler(log_handler)


class TestMessage(unittest.TestCase):
    def test_init_basic(self):
        msg = Message(Message.REQUEST,
                      'hello', ['world', b'binary\xff\x00', 123, 4.5, True, False])
        self.assertEqual(msg.mtype, Message.REQUEST)
        self.assertEqual(msg.name, 'hello')
        self.assertEqual(msg.arguments, [
            b'world', b'binary\xff\x00', b'123', b'4.5', b'1', b'0'])
        self.assertIsNone(msg.mid)

    def test_init_mid(self):
        msg = Message(Message.REPLY, 'hello', ['world'], mid=345)
        self.assertEqual(msg.mtype, Message.REPLY)
        self.assertEqual(msg.name, 'hello')
        self.assertEqual(msg.arguments, [b'world'])
        self.assertEqual(msg.mid, b'345')

    def test_init_bad_name(self):
        self.assertRaises(ValueError, Message, Message.REPLY,
                          'underscores_bad', 'world', mid=345)
        self.assertRaises(ValueError, Message, Message.REPLY,
                          '', 'world', mid=345)
        self.assertRaises(ValueError, Message, Message.REPLY,
                          '1numberfirst', 'world', mid=345)

    def test_reply_ok(self):
        """Test reply checking."""
        self.assertEqual(Message.reply("foo", "ok").reply_ok(), True)
        self.assertEqual(Message.reply("foo", "ok", 1).reply_ok(), True)
        self.assertEqual(Message.reply("foo", "fail").reply_ok(), False)
        self.assertEqual(Message.reply("foo", "fail", "ok").reply_ok(),
                         False)
        self.assertEqual(Message.request("foo", "ok").reply_ok(), False)

    def test_request(self):
        """Test request method."""
        self.assertEqual(bytes(Message.request("foo")), b"?foo")
        self.assertEqual(bytes(Message.request("foo", mid=123)),
                         b"?foo[123]")
        self.assertEqual(bytes(Message.request("foo", "a", "b", mid=123)),
                         b"?foo[123] a b")

    def test_request_attributes(self):
        """Test request message attributes."""
        msg = Message.request('hello', 'world')
        self.assertEqual(msg.mtype, Message.REQUEST)
        self.assertEqual(msg.name, 'hello')
        self.assertEqual(msg.arguments, [b'world'])
        self.assertIsNone(msg.mid)

    def test_reply(self):
        """Test reply method."""
        self.assertEqual(bytes(Message.reply("foo")), b"!foo")
        self.assertEqual(bytes(Message.reply("foo", mid=123)), b"!foo[123]")
        self.assertEqual(bytes(Message.reply("foo", "a", "b", mid=123)),
                         b"!foo[123] a b")

    def test_reply_attributes(self):
        """Test reply message attributes."""
        msg = Message.reply('hello', 'world', mid=None)
        self.assertEqual(msg.mtype, Message.REPLY)
        self.assertEqual(msg.name, 'hello')
        self.assertEqual(msg.arguments, [b'world'])
        self.assertIsNone(msg.mid)

    def test_inform(self):
        """Test inform method."""
        self.assertEqual(bytes(Message.inform("foo")), b"#foo")
        self.assertEqual(bytes(Message.inform("foo", mid=123)),
                         b"#foo[123]")
        self.assertEqual(bytes(Message.inform("foo", "a", "b", mid=123)),
                         b"#foo[123] a b")

    def test_inform_attributes(self):
        """Test inform message attributes."""
        msg = Message.inform('hello', 'world', mid=1)
        self.assertEqual(msg.mtype, Message.INFORM)
        self.assertEqual(msg.name, 'hello')
        self.assertEqual(msg.arguments, [b'world'])
        self.assertEqual(msg.mid, b'1')

    def test_reply_to_request(self):
        req = Message.request('hello', 'world', mid=1)
        reply = Message.reply_to_request(req, 'test')
        self.assertEqual(reply.mtype, Message.REPLY)
        self.assertEqual(reply.name, 'hello')
        self.assertEqual(reply.arguments, [b'test'])
        self.assertEqual(reply.mid, b'1')

    def test_equality(self):
        class AlwaysEqual(object):
            def __eq__(self, other):
                return True

        msg = Message.inform("foo", "a", "b")
        assert msg == Message.inform("foo", "a", "b")
        assert msg != Message.request("foo", "a", "b")
        assert msg != Message.inform("bar", "a", "b")
        assert msg != Message.inform("foo", "a", "b", "c")
        assert msg != Message.reply("foo", "a", "b")
        assert msg != 3
        assert msg == AlwaysEqual()

    def test_bytes(self):
        msg = Message.request(
            'hello', u'café', b'_bin ary\xff\x00\n\r\t\\\x1b', 123, 4.5, True, False, '')
        raw = bytes(msg)
        expected = (
            b'?hello caf\xc3\xa9 _bin\\_ary\xff\\0\\n\\r\\t\\\\\\e 123 4.5 1 0 \\@')
        self.assertEqual(raw, expected)

    def test_bytes_mid(self):
        msg = Message.reply('fail', 'on fire', mid=234)
        self.assertEqual(bytes(msg), b'!fail[234] on\\_fire')

    def test_str(self):
        msg = Message.reply('fail', 'on fire', mid=234)
        self.assertEqual(str(msg), '!fail[234] on\\_fire')

        # Expect slighty different results in case of invalid UTF-8 bytes for
        # PY2's native byte string compared to PY3's unicode
        msg = Message.reply('ok', b'invalid utf-8\xff\x00')
        if future.utils.PY2:
            self.assertEqual(str(msg), '!ok invalid\_utf-8\xff\\0')
        else:
            with self.assertRaises(UnicodeDecodeError):
                str(msg)

    def test_repr(self):
        msg = Message.reply(
            'ok', 'café', b'_bin ary\xff\x00\n\r\t\\\x1b', 123, 4.5, True, False, '')
        # storing Message.arguments as byte string results in slightly different
        # reprs for PY2 compared to PY3.
        if future.utils.PY2:
            expected = ("<Message reply ok (caf\xc3\xa9, "
                        "_bin\\_ary\xff..., "
                        "123, 4.5, 1, 0, )>")
        else:
            expected = (r"<Message reply ok (b'caf\xc3\xa9', "
                        r"b'_bin\\_ary\xff...', "
                        r"b'123', b'4.5', b'1', b'0', b'')>")
        self.assertEqual(repr(msg), expected)

    def test_bad_utf8_unicode(self):
        # Not great to have a test limited to PY3, but the 'utf-8' encoder
        # doesn't complain about this string on PY2
        if future.utils.PY3:
            msg = Message(Message.REQUEST, 'hello', [u'bad\ud83d\ude04string'])
            self.assertEqual(msg.arguments, [b'bad??string'])

    def test_stringy_arguments_to_bytes(self):
        """Test non-simple types get correctly converted to bytes."""

        class Stringy(object):
            def __str__(self):
                return "string"

        req = Message.request('hello', Stringy())
        self.assertEqual(req.arguments, [b"string"])


class TestMessageParser(unittest.TestCase):
    def setUp(self):
        self.p = katcp.MessageParser()

    def test_simple_messages(self):
        """Test simple messages."""
        m = self.p.parse(b"?foo")
        self.assertEqual(m.mtype, m.REQUEST)
        self.assertEqual(m.name, "foo")
        self.assertEqual(m.arguments, [])

        m = self.p.parse(b"#bar 123 baz 1.000e-05")
        self.assertEqual(m.mtype, m.INFORM)
        self.assertEqual(m.name, "bar")
        self.assertEqual(m.arguments, [b"123", b"baz", b"1.000e-05"])

        m = self.p.parse(b"!baz a17 goo")
        self.assertEqual(m.mtype, m.REPLY)
        self.assertEqual(m.name, "baz")
        self.assertEqual(m.arguments, [b"a17", b"goo"])

    def test_escape_sequences(self):
        """Test escape sequences."""
        m = self.p.parse(br"?foo \\\_\0\n\r\e\t\@")
        self.assertEqual(m.arguments, [b"\\ \0\n\r\x1b\t"])

        self.assertRaises(KatcpSyntaxError, self.p.parse, br"?foo \z")

        # test unescaped null
        self.assertRaises(KatcpSyntaxError, self.p.parse, b"?foo \0")

    def test_syntax_errors(self):
        """Test generation of syntax errors."""
        self.assertRaises(KatcpSyntaxError, self.p.parse, br" ?foo")
        self.assertRaises(KatcpSyntaxError, self.p.parse, br"? foo")
        self.assertRaises(KatcpSyntaxError, self.p.parse, br"?1foo")
        self.assertRaises(KatcpSyntaxError, self.p.parse, br">foo")
        self.assertRaises(KatcpSyntaxError, self.p.parse, b"!foo \\")
        self.assertRaises(KatcpSyntaxError, self.p.parse, b"!test message\n")
        self.assertRaises(KatcpSyntaxError, self.p.parse, b"")
        # invalid escapes
        self.assertRaises(KatcpSyntaxError, self.p.parse, b'!ok \\q')
        self.assertRaises(KatcpSyntaxError, self.p.parse, b'!ok q\\ other')
        # unescaped
        self.assertRaises(KatcpSyntaxError, self.p.parse, b'!ok \x1b')

    def test_message_to_string(self):
        """Test message to string round trip with escapes."""
        for m_str in [
            b"?bar",
            br"?foo \\\_\0\n\r\e\t",
        ]:
            self.assertEqual(m_str, bytes(self.p.parse(m_str)))

    def test_command_names(self):
        """Test a variety of command names."""
        m = self.p.parse(b"!baz-bar")
        self.assertEqual(m.name, "baz-bar")
        self.assertRaises(KatcpSyntaxError, self.p.parse, br"?-foo")
        self.assertRaises(KatcpSyntaxError, self.p.parse, br"?bad_name")
        self.assertRaises(KatcpSyntaxError, self.p.parse, br"? empty")

    def test_empty_params(self):
        """Test parsing messages with empty parameters."""
        m = self.p.parse(b"!foo \@")  # 1 empty parameter
        self.assertEqual(m.arguments, [b""])
        m = self.p.parse(b"!foo \@ \@")  # 2 empty parameter
        self.assertEqual(m.arguments, [b"", b""])
        m = self.p.parse(b"!foo \_ \_ \@")  # space, space, empty
        self.assertEqual(m.arguments, [b" ", b" ", b""])

    def test_whitespace(self):
        """Test parsing of whitespace between parameters."""
        m = self.p.parse(b"!baz   \@   ")  # 1 empty parameter
        self.assertEqual(m.arguments, [b""])
        m = self.p.parse(b"!baz\t\@\t\@")  # 2 empty parameter
        self.assertEqual(m.arguments, [b"", b""])
        m = self.p.parse(b"!baz\t \t\_\t\t\t \_\t\@   \t")  # space, space, \@
        self.assertEqual(m.arguments, [b" ", b" ", b""])

    def test_formfeed(self):
        """Test that form feeds are not treated as whitespace."""
        m = self.p.parse(b"!baz \fa\fb\f")
        self.assertEqual(m.arguments, [b"\fa\fb\f"])

    def test_message_ids(self):
        """Test that messages with message ids are parsed as expected."""
        m = self.p.parse(b"?bar[123]")
        self.assertEqual(m.mtype, m.REQUEST)
        self.assertEqual(m.name, "bar")
        self.assertEqual(m.arguments, [])
        self.assertEqual(m.mid, b"123")

        m = self.p.parse(b"!baz[1234] a b c")
        self.assertEqual(m.mtype, m.REPLY)
        self.assertEqual(m.name, "baz")
        self.assertEqual(m.arguments, [b"a", b"b", b"c"])
        self.assertEqual(m.mid, b"1234")

        # TODO (AJ) update katcp-python to enforce limits in the KATCP spec
        # out of range
        #self.assertRaises(KatcpSyntaxError, self.p.parse, b"!ok[0]")
        #self.assertRaises(KatcpSyntaxError, self.p.parse, b"!ok[1000000000000]")

        # bad format
        self.assertRaises(KatcpSyntaxError, self.p.parse, b"!ok[10")
        self.assertRaises(KatcpSyntaxError, self.p.parse, b"!ok[a]")

    def test_message_argument_formatting(self):
        float_val = 2.35532342334233294e17
        m = Message.request(
            'req-name', 1, float_val, True, False, 'string')
        self.assertEqual(m.arguments,
                         [b'1', repr(float_val).encode('ascii'), b'1', b'0', b'string'])

    def test_binary_data_arguments(self):
        m = self.p.parse(b'?test message \\0\\n\\r\\t\\e\\_binary')
        self.assertEqual(m, Message.request('test', b'message', b'\0\n\r\t\x1b binary'))


    def test_unicode_message_handling(self):
        unicode_str = u'!baz[1] Kl\xc3\xbcf skr\xc3\xa4m'
        self.assertRaises(KatcpValueError, self.p.parse, unicode_str)


class TestProtocolFlags(unittest.TestCase):
    def test_parse_version(self):
        PF = katcp.ProtocolFlags
        self.assertEqual(PF.parse_version(b"foo"), PF(None, None, set()))
        self.assertEqual(PF.parse_version(b"1.0"), PF(1, 0, set()))
        self.assertEqual(PF.parse_version(b"5.0-MI"),
                         PF(5, 0, set([PF.MULTI_CLIENT, PF.MESSAGE_IDS])))
        # check an unknown flag
        self.assertEqual(PF.parse_version(b"5.1-MIU"),
                         PF(5, 1, set([PF.MULTI_CLIENT, PF.MESSAGE_IDS, b"U"])))
        # Check request timeout hint flag
        self.assertEqual(PF.parse_version(b"5.1-MTI"),
                         PF(5, 1, set([PF.MULTI_CLIENT, PF.MESSAGE_IDS,
                                       PF.REQUEST_TIMEOUT_HINTS])))

    def test_str(self):
        PF = katcp.ProtocolFlags
        self.assertEqual(str(PF(1, 0, set())), "1.0")
        self.assertEqual(str(PF(5, 0, set([PF.MULTI_CLIENT, PF.MESSAGE_IDS]))),
                         "5.0-IM")
        self.assertEqual(str(PF(5, 0, set([PF.MULTI_CLIENT, PF.MESSAGE_IDS,
                                           b"U"]))),
                         "5.0-IMU")
        self.assertEqual(str(PF(5, 1, set([PF.MULTI_CLIENT, PF.MESSAGE_IDS,
                                           PF.REQUEST_TIMEOUT_HINTS]))),
                         "5.1-IMT")

    def test_incompatible_options(self):
        PF = katcp.ProtocolFlags
        # Katcp v4 and below don't support message ids
        with self.assertRaises(ValueError):
            PF(4, 0, [PF.MESSAGE_IDS])

        # Katcp v5 and below don't support (proposed) timeout hint flag
        with self.assertRaises(ValueError):
            PF(5, 0, [PF.REQUEST_TIMEOUT_HINTS])


class TestSensor(unittest.TestCase):

    def test_default_descriptions(self):
        s = Sensor(Sensor.INTEGER, 'a sens', params=[0, 10])
        self.assertEqual(s.description, "Integer sensor 'a sens' with no unit")
        s = Sensor(Sensor.FLOAT, 'fsens', None, 'microseconds', params=[0, 10])
        self.assertEqual(s.description,
                         "Float sensor 'fsens' in unit microseconds")

    def test_int_sensor_from_byte_strings(self):
        """Test integer sensor initialised from byte strings."""
        s = Sensor.integer(b"an.int", b"An integer.", b"count", [-4, 3])
        # sensor attributes must be native strings
        self.assertEqual(s.name, "an.int")
        self.assertEqual(s.units, "count")
        self.assertEqual(s.description, "An integer.")
        self.assertEqual(s.stype, "integer")
        s.set(timestamp=12345, status=Sensor.NOMINAL, value=3)
        self.assertEqual(s.value(), 3)
        # after formatting, byte strings are required
        self.assertEqual(s.format_reading(s.read()), (b"12345.000000", b"nominal", b"3"))
        self.assertEqual(s.read_formatted(), (b"12345.000000", b"nominal", b"3"))

    def test_int_sensor_from_native_strings(self):
        """Test integer sensor initialised from native strings."""
        s = Sensor.integer("an.int", "An integer.", "count", [-4, 3])
        # sensor attributes must be native strings
        self.assertEqual(s.name, "an.int")
        self.assertEqual(s.units, "count")
        self.assertEqual(s.description, "An integer.")
        self.assertEqual(s.stype, "integer")
        s.set(timestamp=12345, status=Sensor.NOMINAL, value=3)
        # test both read_formatted and format_reading
        self.assertEqual(s.format_reading(s.read()), (b"12345.000000", b"nominal", b"3"))
        self.assertEqual(s.read_formatted(), (b"12345.000000", b"nominal", b"3"))
        self.assertEqual(s.parse_value(b"3"), 3)
        self.assertEqual(s.parse_value(b"4"), 4)
        self.assertEqual(s.parse_value(b"-10"), -10)
        self.assertRaises(ValueError, s.parse_value, b"asd")
        self.assertRaises(ValueError, s.parse_value, u"asd")
        self.assertRaises(ValueError, s.parse_value, u"3")

        s = Sensor(Sensor.INTEGER, "an.int", "An integer.", "count", [-20, 20])
        self.assertEqual(s.value(), 0)
        s = Sensor(Sensor.INTEGER, "an.int", "An integer.", "count", [2, 20])
        self.assertEqual(s.value(), 2)
        s = Sensor.integer("an.int", "An integer.", "count", [2, 20], default=5)
        self.assertEqual(s.value(), 5)
        self.assertEqual(s.status(), Sensor.UNKNOWN)
        s = Sensor.integer("an.int", "An integer.", "count", [2, 20],
                           initial_status=Sensor.NOMINAL)
        self.assertEqual(s.status(), Sensor.NOMINAL)

    def test_float_sensor(self):
        """Test float sensor."""
        s = Sensor.float("a.float", "A float.", "power", [0.0, 5.0])
        self.assertEqual(s.stype, 'float')
        s.set(timestamp=12345, status=Sensor.WARN, value=3.0)
        # test both read_formatted and format_reading
        self.assertEqual(s.format_reading(s.read()), (b"12345.000000", b"warn", b"3"))
        self.assertEqual(s.read_formatted(), (b"12345.000000", b"warn", b"3"))
        self.assertEqual(s.parse_value(b"3"), 3.0)
        self.assertEqual(s.parse_value(b"10"), 10.0)
        self.assertEqual(s.parse_value(b"-10"), -10.0)
        self.assertRaises(ValueError, s.parse_value, b"asd")

        s = Sensor(Sensor.FLOAT, "a.float", "A float.", "", [-20.0, 20.0])
        self.assertEqual(s.value(), 0.0)
        s = Sensor(Sensor.FLOAT, "a.float", "A float.", "", [2.0, 20.0])
        self.assertEqual(s.value(), 2.0)
        s = Sensor.float("a.float", "A float.", "", [2.0, 20.0], default=5.0)
        self.assertEqual(s.value(), 5.0)
        self.assertEqual(s.status(), Sensor.UNKNOWN)
        s = Sensor.float("a.float", "A float.", "", [2.0, 20.0],
                         initial_status=Sensor.WARN)
        self.assertEqual(s.status(), Sensor.WARN)

        # TODO (AJ) Test for non-ascii fields
        # with self.assertRaises(KatcpValueError):
        #     s = Sensor.float("a.temp", "Non-ascii unit not allowed", "°C", default=22.0)

    def test_boolean_sensor(self):
        """Test boolean sensor."""
        s = Sensor.boolean("a.boolean", "A boolean.", "on/off", None)
        self.assertEqual(s.stype, 'boolean')
        s.set(timestamp=12345, status=Sensor.UNKNOWN, value=True)
        # test both read_formatted and format_reading
        self.assertEqual(s.format_reading(s.read()), (b"12345.000000", b"unknown", b"1"))
        self.assertEqual(s.read_formatted(), (b"12345.000000", b"unknown", b"1"))
        self.assertEqual(s.parse_value(b"1"), True)
        self.assertEqual(s.parse_value(b"0"), False)
        self.assertRaises(ValueError, s.parse_value, b"asd")
        s = Sensor.boolean("a.boolean", "A boolean.", "on/off", default=True)
        self.assertEqual(s._value, True)
        s = Sensor.boolean("a.boolean", "A boolean.", "on/off", default=False)
        self.assertEqual(s._value, False)
        s = Sensor.boolean("a.boolean", "A boolean.", "on/off",
                           initial_status=Sensor.ERROR)
        self.assertEqual(s.status(), Sensor.ERROR)

    def test_discrete_sensor_from_byte_strings(self):
        """Test discrete sensor initialised from byte strings."""
        s = Sensor.discrete(
            b"a.discrete", b"A discrete sensor.", b"state", [b"on", b"off"])
        # sensor attributes must be native strings
        self.assertEqual(s.name, "a.discrete")
        self.assertEqual(s.units, "state")
        self.assertEqual(s.description, "A discrete sensor.")
        self.assertEqual(s.stype, "discrete")
        s.set(timestamp=12345, status=Sensor.ERROR, value="on")
        self.assertEqual(s.value(), "on")
        # after formatting, byte strings are required
        self.assertEqual(s.format_reading(s.read()), (b"12345.000000", b"error", b"on"))
        self.assertEqual(s.read_formatted(), (b"12345.000000", b"error", b"on"))

    def test_discrete_sensor_from_native_strings(self):
        """Test discrete sensor initialised from native strings."""
        s = Sensor.discrete(
            "a.discrete", "A discrete sensor.", "state", ["on", "off"])
        self.assertEqual(s.stype, 'discrete')
        s.set(timestamp=12345, status=Sensor.ERROR, value="on")
        # test both read_formatted and format_reading
        self.assertEqual(s.format_reading(s.read()), (b"12345.000000", b"error", b"on"))
        self.assertEqual(s.read_formatted(), (b"12345.000000", b"error", b"on"))
        self.assertEqual(s.parse_value(b"on"), "on")
        self.assertRaises(ValueError, s.parse_value, b"fish")
        s = Sensor.discrete("a.discrete", "A discrete sensor.", "state",
                            ["on", "off"], default='on')
        self.assertEqual(s._value, 'on')
        s = Sensor.discrete("a.discrete", "A discrete sensor.", "state",
                            ["on", "off"], default='off')
        self.assertEqual(s._value, 'off')
        s = Sensor.discrete("a.discrete", "A discrete sensor.", "state",
                            ["on", "off"], initial_status=Sensor.UNREACHABLE)
        self.assertEqual(s.status(), Sensor.UNREACHABLE)

    def test_lru_sensor(self):
        """Test LRU sensor."""
        s = Sensor.lru("an.lru", "An LRU sensor.", "state", None)
        self.assertEqual(s.stype, 'lru')
        s.set(timestamp=12345, status=Sensor.FAILURE, value=Sensor.LRU_ERROR)
        # test both read_formatted and format_reading
        self.assertEqual(
            s.format_reading(s.read()), (b"12345.000000", b"failure", b"error"))
        self.assertEqual(s.read_formatted(), (b"12345.000000", b"failure", b"error"))
        self.assertEqual(s.parse_value(b"nominal"), Sensor.LRU_NOMINAL)
        self.assertRaises(ValueError, s.parse_value, b"fish")
        s = Sensor.lru(
            "an.lru", "An LRU sensor.", "state", default=Sensor.LRU_ERROR)
        self.assertEqual(s._value, Sensor.LRU_ERROR)
        s = Sensor.lru(
            "an.lru", "An LRU sensor.", "state", default=Sensor.LRU_NOMINAL)
        self.assertEqual(s._value, Sensor.LRU_NOMINAL)
        s = Sensor.lru(
            "an.lru", "An LRU sensor.", "state", initial_status=Sensor.FAILURE)
        self.assertEqual(s.status(), Sensor.FAILURE)

    def test_string_sensor(self):
        """Test string sensor."""
        s = Sensor.string("a.string", "A string sensor.", "filename", None)
        self.assertEqual(s.stype, 'string')
        s.set(timestamp=12345, status=Sensor.NOMINAL, value="zwoop")
        self.assertEqual(s._value, "zwoop")
        # test both read_formatted and format_reading
        self.assertEqual(
            s.format_reading(s.read()), (b"12345.000000", b"nominal", b"zwoop"))
        self.assertEqual(s.read_formatted(), (b"12345.000000", b"nominal", b"zwoop"))
        self.assertEqual(s.parse_value(b"bar foo"), "bar foo")
        s = Sensor.string(
            "a.string", "A string sensor.", "filename", default='baz')
        self.assertEqual(s._value, 'baz')
        s = Sensor.string("a.string", "A string sensor.", "filename",
                          initial_status=Sensor.WARN)
        self.assertEqual(s.status(), Sensor.WARN)

        # Test Python version-specific limitations
        if future.utils.PY2:
            valid_value = "\x00\xff"
            valid_raw_value = b"\x00\xff"
            invalid_value = u"skräm"
        else:
            valid_value = "skräm"
            valid_raw_value = b"skr\xc3\xa4m"  # utf-8 encoded
            invalid_value = b"\x00\xff"
        s.set_value(valid_value)
        _, _, formatted_value = s.read_formatted()
        self.assertEqual(valid_raw_value, formatted_value)
        with self.assertRaises(ValueError):
            s.set_value(invalid_value)

    def test_timestamp_sensor(self):
        """Test timestamp sensor."""
        s = Sensor.timestamp("a.timestamp", "A timestamp sensor.", "", None)
        self.assertEqual(s.stype, 'timestamp')
        s.set(timestamp=12345, status=Sensor.NOMINAL, value=1001.9)
        # test both read_formatted and format_reading
        self.assertEqual(s.format_reading(s.read()),
                         (b"12345.000000", b"nominal", b"1001.900000"))
        self.assertEqual(s.read_formatted(),
                         (b"12345.000000", b"nominal", b"1001.900000"))
        # Test with katcp v4 parsing formatting
        self.assertEqual(s.format_reading(s.read(), major=4),
                         (b"12345000", b"nominal", b"1001900"))
        self.assertEqual(s.read_formatted(major=4),
                         (b"12345000", b"nominal", b"1001900"))
        self.assertAlmostEqual(s.parse_value(b"1002.100"), 1002.1)
        self.assertRaises(ValueError, s.parse_value, b"bicycle")
        s = Sensor.timestamp(
            "a.timestamp", "A timestamp sensor.", "", default=123)
        self.assertEqual(s._value, 123)

        s.set_formatted(b'12346.1', b'nominal', b'12246.1')
        self.assertEqual(s.read(), (12346.1, Sensor.NOMINAL, 12246.1))

        # Test with katcp v4 parsing
        s.set_formatted(b'12347100', b'nominal', b'12247100', major=4)
        self.assertEqual(s.read(), (12347.1, Sensor.NOMINAL, 12247.1))

        s = Sensor.timestamp("a.timestamp", "A timestamp sensor.", "",
                             initial_status=Sensor.NOMINAL)
        self.assertEqual(s.status(), Sensor.NOMINAL)

    def test_address_sensor(self):
        """Test address sensor."""
        s = Sensor.address("a.address", "An address sensor.", "", None)
        self.assertEqual(s.stype, 'address')
        s.set(timestamp=12345, status=Sensor.NOMINAL, value=("127.0.0.1", 80))
        # test both read_formatted and format_reading
        self.assertEqual(s.format_reading(s.read()),
                         (b"12345.000000", b"nominal", b"127.0.0.1:80"))
        self.assertEqual(s.read_formatted(),
                         (b"12345.000000", b"nominal", b"127.0.0.1:80"))
        self.assertEqual(s.parse_value(b"[::1]:80"), ("::1", 80))
        self.assertRaises(ValueError, s.parse_value, b"[::1]:foo")
        s = Sensor.address("a.address", "An address sensor.", "",
                           default=('192.168.101.1', 81))
        self.assertEqual(s._value, ('192.168.101.1', 81))
        s = Sensor.address("a.address", "An address sensor.", "",
                           initial_status=Sensor.NOMINAL)
        self.assertEqual(s.status(), Sensor.NOMINAL)

    def test_set_and_get_value(self):
        """Test getting and setting a sensor value."""
        s = Sensor.integer("an.int", "An integer.", "count", [-4, 3])
        s.set(timestamp=12345, status=Sensor.NOMINAL, value=3)

        self.assertEqual(s.value(), 3)

        s.set_value(2)
        self.assertEqual(s.value(), 2)

        s.set_value(3, timestamp=12345)
        self.assertEqual(s.read(), (12345, Sensor.NOMINAL, 3))

        s.set_value(5, timestamp=12345)
        self.assertEqual(s.read(), (12345, Sensor.NOMINAL, 5))

        s.set_formatted(b'12346.1', b'nominal', b'-2')
        self.assertEqual(s.read(), (12346.1, Sensor.NOMINAL, -2))

        # Test setting with katcp v4 parsing
        s.set_formatted(b'12347100', b'warn', b'-3', major=4)
        self.assertEqual(s.read(), (12347.1, Sensor.WARN, -3))

    def test_statuses(self):
        # Test that the status constants are all good
        valid_statuses = set(['unknown', 'nominal', 'warn', 'error',
                              'failure', 'unreachable', 'inactive'])
        status_vals_set = set()
        status_vals_dict = {}
        for st in valid_statuses:
            st_byte_str = st.encode('ascii')
            # Check that a capitalised attribute exists for each status
            st_val = getattr(Sensor, st.upper(), 'OOPS')
            self.assertNotEqual(st_val, 'OOPS')
            # Check that the status to name lookup dict is correct
            self.assertEqual(Sensor.STATUSES[st_val], st)
            self.assertEqual(Sensor.STATUSES_RAW[st_val], st_byte_str)
            # Check that the name to value lookup dict is correct
            self.assertEqual(Sensor.STATUS_NAMES[st], st_val)
            self.assertEqual(Sensor.STATUS_NAMES_RAW[st_byte_str], st_val)
            status_vals_set.add(st_val)
            status_vals_dict[st] = st_val

        # Check that the status values are all unique
        self.assertEqual(len(status_vals_set), len(valid_statuses))
        # Check that there are not extra entries in the forward/backward name
        # lookup dicts
        self.assertEqual(len(Sensor.STATUSES), len(valid_statuses))
        self.assertEqual(len(Sensor.STATUS_NAMES), len(valid_statuses))


class TestAsyncState(tornado.testing.AsyncTestCase):

    def setUp(self):
        super(TestAsyncState, self).setUp()
        self._valid_states = ['on', 'off', 'floating']
        self._state = AsyncState(self._valid_states, 'off', self.io_loop)

    def test_init(self):
        self.assertEqual(self._state.state, 'off')
        self.assertEqual(sorted(self._state.valid_states),
                         sorted(self._valid_states))

    @tornado.testing.gen_test
    def test_timeout_of_until_state(self):
        @tornado.gen.coroutine
        def set_state_on():
            self._state.set_state('on')
        # Test for timing out
        with self.assertRaises(tornado.gen.TimeoutError):
            yield self._state.until_state('on', timeout=0.1)
        # Test for NOT timing out
        self.io_loop.add_callback(set_state_on)
        yield self._state.until_state('on', timeout=0.1)

    @tornado.testing.gen_test
    def test_timeout_of_until_state_in(self):
        @tornado.gen.coroutine
        def set_state_floating():
            self._state.set_state('floating')
        # Test for timing out
        with self.assertRaises(tornado.gen.TimeoutError):
            yield self._state.until_state_in('on', 'floating', timeout=0.1)

        # Test for NOT timing out
        self.io_loop.add_callback(set_state_floating)
        yield self._state.until_state_in('on', 'floating', timeout=0.1)


class TestAsyncEvent(tornado.testing.AsyncTestCase):

    def setUp(self):
        super(TestAsyncEvent, self).setUp()
        self._event = AsyncEvent(self.io_loop)

    @tornado.testing.gen_test
    def test_timeout_of_until_set(self):
        @tornado.gen.coroutine
        def call_set():
            self._event.set()
        # Test for timing out
        with self.assertRaises(tornado.gen.TimeoutError):
            yield self._event.until_set(timeout=0.1)
        # Test for NOT timing out
        self.io_loop.add_callback(call_set)
        yield self._event.until_set(timeout=0.1)


class TestUntilSome(tornado.testing.AsyncTestCase):

    @tornado.testing.gen_test
    def test_until_some_args(self):
        results = yield until_some()
        self.assertEqual(results, [], 'Expected empty list for until_some()')
        f1 = tornado.concurrent.Future()
        f2 = tornado.concurrent.Future()
        f3 = tornado.concurrent.Future()
        # Test for timing out
        with self.assertRaises(tornado.gen.TimeoutError):
            yield until_some(f1, f2, f3, timeout=0.05)
        # Test for NOT timing out
        f3.set_result(84)
        f1.set_result(24)
        f2.set_result(42)
        results = yield until_some(f1, f2, f3, timeout=0.1)
        self.assertEqual(sorted(results), [(0, 24), (1, 42), (2, 84)],
                         'Results differ for until_some (3 arg futures)')

    @unittest.skip("Test fails when ran using TOX, MM to investigate.")
    @tornado.testing.gen_test
    def test_until_some_kwargs(self):
        f1 = tornado.concurrent.Future()
        f2 = tornado.concurrent.Future()
        f3 = tornado.concurrent.Future()
        futures = {'f1': f1, 'f2': f2, 'f3': f3}
        f1.set_result(24)
        with self.assertRaises(tornado.gen.TimeoutError):
            yield until_some(done_at_least=2, timeout=0.05, **futures)
        f2.set_result(42)
        results = yield until_some(done_at_least=1, timeout=0.5, **futures)
        self.assertEqual(dict(results), {'f1': 24},
                         'Results differ for until_some (1 kwarg future)')
        f3.set_result(84)
        results = yield until_some(done_at_least=2, timeout=0.1, **futures)
        self.assertEqual(dict(results), {'f1': 24, 'f2': 42},
                         'Results differ for until_some (2 kwarg futures)')<|MERGE_RESOLUTION|>--- conflicted
+++ resolved
@@ -8,7 +8,7 @@
    """
 from __future__ import absolute_import, division, print_function
 from future import standard_library
-standard_library.install_aliases()
+standard_library.install_aliases()  # noqa: E402
 
 import logging
 import unittest
@@ -17,14 +17,10 @@
 import tornado
 
 import katcp
-<<<<<<< HEAD
 
 from katcp import KatcpSyntaxError, KatcpValueError
 from katcp.core import AsyncEvent, AsyncState, Message, Sensor, until_some
-=======
-from katcp.core import AsyncEvent, AsyncState, Sensor, until_some
->>>>>>> a1ce353a
-from katcp.testutils import DeviceTestSensor, TestLogHandler
+from katcp.testutils import TestLogHandler
 
 log_handler = TestLogHandler()
 logging.getLogger("katcp").addHandler(log_handler)
@@ -723,7 +719,6 @@
         self.assertEqual(sorted(results), [(0, 24), (1, 42), (2, 84)],
                          'Results differ for until_some (3 arg futures)')
 
-    @unittest.skip("Test fails when ran using TOX, MM to investigate.")
     @tornado.testing.gen_test
     def test_until_some_kwargs(self):
         f1 = tornado.concurrent.Future()
