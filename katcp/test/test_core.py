--- conflicted
+++ resolved
@@ -317,21 +317,19 @@
         s = Sensor.address("a.address", "An address sensor.", "",
                            default=('192.168.101.1', 81))
         self.assertEqual(s._value, ('192.168.101.1', 81))
-<<<<<<< HEAD
 
     def test_address_sensor(self):
         """Test address sensor."""
-        s = DeviceTestSensor(
-            katcp.Sensor.ADDRESS, "a.address", "An address sensor.", "",
-            None,
-            timestamp=12345, status=katcp.Sensor.NOMINAL,
-            value=("127.0.0.1", 80))
+        s = Sensor.address("a.address", "An address sensor.", "", None)
+        self.assertEqual(s.stype, 'address')
+        s.set(timestamp=12345, status=Sensor.NOMINAL, value=("127.0.0.1", 80))
         self.assertEqual(s.read_formatted(),
-                         ("12345000", "nominal", "127.0.0.1:80"))
+                         ("12345.000000", "nominal", "127.0.0.1:80"))
         self.assertEqual(s.parse_value("[::1]:80"), ("::1", 80))
         self.assertRaises(ValueError, s.parse_value, "[::1]:foo")
-=======
->>>>>>> b3b57838
+        s = Sensor.address("a.address", "An address sensor.", "",
+                           default=('192.168.101.1', 81))
+        self.assertEqual(s._value, ('192.168.101.1', 81))
 
     def test_set_and_get_value(self):
         """Test getting and setting a sensor value."""
