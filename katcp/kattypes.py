--- conflicted
+++ resolved
@@ -9,24 +9,12 @@
 
 from __future__ import division, print_function, absolute_import
 
-<<<<<<< HEAD
 from future import standard_library
 standard_library.install_aliases()
 
 # Uncommenting this as it breaks our python 2 tests
-#from builtins import map
-from builtins import zip
-from builtins import range
-=======
-
-from future import standard_library
-standard_library.install_aliases()
-from builtins import map
-from builtins import zip
-from builtins import range
-from builtins import *
->>>>>>> afb9041c
-from builtins import object
+# from builtins import map
+from builtins import object, range, zip
 import inspect
 import struct
 import re
