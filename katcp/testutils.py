--- conflicted
+++ resolved
@@ -8,30 +8,15 @@
 
 from __future__ import division, print_function, absolute_import
 
-<<<<<<< HEAD
 from future import standard_library
 standard_library.install_aliases()
 
-from builtins import next, object, str, zip
+from builtins import next, object, zip
 
 import logging
 import re
 import time
 import queue as Queue
-=======
-
-from future import standard_library
-standard_library.install_aliases()
-from builtins import zip
-from builtins import next
-from builtins import str
-from builtins import *
-from builtins import object
-import logging
-import re
-import time
-import queue
->>>>>>> afb9041c
 import threading
 import functools
 
@@ -1475,13 +1460,8 @@
             next_wait = read_time - (time.time() - start_time)
             next_wait = max(0, next_wait)
         try:
-<<<<<<< HEAD
             next_value = suppressed_queue.get(timeout=next_wait)
         except Queue.Empty:
-=======
-            next_value = queue.get(timeout=next_wait)
-        except queue.Empty:
->>>>>>> afb9041c
             break
         if next_value != cur_value:
             yield next_value
