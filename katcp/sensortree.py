# Copyright 2014 National Research Foundation (South African Radio Astronomy Observatory)
# BSD license - see LICENSE for details

"""Sensor tree implementation.

A sensor tree is a DAG (directed acyclic graph) of sensor objects
where an edge represents a dependency. E.g.

S1 -> S2
  |
  -> S3 -> S4
        |
S6 -------> S5

is a sensor tree where the value of S3 depends on the values of S4
and S5, the value of S1 depends on S3 and S2 and the value of S6
depends on just S5.

When a sensor is added to the tree, the tree attaches itself to the
sensor's update notification list. A sensor update triggers a recalculation
of the sensor values that depend on it. These value changes may then trigger
further updates.

The acyclic requirement on the graph structure is required to ensure
that the update chain eventually terminates. It is not enforced.

"""

from __future__ import division, print_function, absolute_import

<<<<<<< HEAD
from future import standard_library
standard_library.install_aliases()
=======

from future import standard_library
standard_library.install_aliases()
from builtins import *
>>>>>>> afb9041c
from builtins import object
class GenericSensorTree(object):
    """A tree of generic sensors."""
    # TODO: consider adding detection of cycles.
    #       Fastest method is probably maintaining a spanning tree
    #       and checking for back edges. As always, deletions are likely
    #       to be a bit of a pain and require tree shuffling.
    #       Disconnected graphs will also make life a little more difficult.
    def __init__(self):
        # map of child -> set of all parent sensors
        self._child_to_parents = {}
        # map of parent -> set of all child sensors
        self._parent_to_children = {}

    def update(self, sensor, reading):
        """Update callback used by sensors to notify obervers of changes.

        Parameters
        ----------
        sensor : :class:`katcp.Sensor` object
            The sensor whose value has changed.
        reading : (timestamp, status, value) tuple
            Sensor reading as would be returned by sensor.read()

        """
        parents = list(self._child_to_parents[sensor])
        for parent in parents:
            self.recalculate(parent, (sensor,))

    def recalculate(self, parent, updates):
        """Re-calculate the value of parent sensor.

        Sub-classes should override this method and call parent.set_value(...)
        with the new parent sensor value.

        Recalculate is called with a single child sensor when a sensor value
        is updated. It is called by add_links and remove_links with the same
        list of children they were called with when once links have been
        added or removed.

        Parameters
        ----------
        parent : :class:`katcp.Sensor` object
            The sensor that needs to be updated.
        updates : sequence of :class:`katcp.Sensor` objects
            The child sensors which triggered the update.

        """
        raise NotImplementedError

    def _add_sensor(self, sensor):
        """Add a new sensor to the tree.

        Parameters
        ----------
        sensor : :class:`katcp.Sensor` object
            New sensor to add to the tree.

        """
        self._parent_to_children[sensor] = set()
        self._child_to_parents[sensor] = set()

    def _remove_sensor(self, sensor):
        """Remove a sensor from the tree.

        Parameters
        ----------
        sensor : :class:`katcp.Sensor` object
            Sensor to remove from the tree.

        """
        del self._parent_to_children[sensor]
        del self._child_to_parents[sensor]

    def add_links(self, parent, children):
        """Create dependency links from parent to child.

        Any sensors not in the tree are added. After all dependency links have
        been created, the parent is recalculated and the tree attaches to any
        sensors it was not yet attached to. Links that already exist are
        ignored.

        Parameters
        ----------
        parent : :class:`katcp.Sensor` object
            The sensor that depends on children.
        children : sequence of :class:`katcp.Sensor` objects
            The sensors parent depends on.

        """
        new_sensors = []
        if parent not in self:
            self._add_sensor(parent)
            new_sensors.append(parent)
        for child in children:
            if child not in self:
                self._add_sensor(child)
                new_sensors.append(child)
            self._parent_to_children[parent].add(child)
            self._child_to_parents[child].add(parent)

        self.recalculate(parent, children)
        for sensor in new_sensors:
            sensor.attach(self)

    def remove_links(self, parent, children):
        """Remove dependency links from parent to child.

        Any sensors that have no dependency links are removed from the tree and
        the tree detaches from each sensor removed. After all dependency links
        have been removed the parent is recalculated. Links that don't exist
        are ignored.

        Parameters
        ----------
        parent : :class:`katcp.Sensor` object
            The sensor that used to depend on children.
        children : sequence of :class:`katcp.Sensor` objects
            The sensors that parent used to depend on.

        """
        old_sensors = []
        if parent in self:
            for child in children:
                if child not in self:
                    continue
                self._parent_to_children[parent].discard(child)
                self._child_to_parents[child].discard(parent)
                if not self._child_to_parents[child] and \
                        not self._parent_to_children[child]:
                    self._remove_sensor(child)
                    old_sensors.append(child)
            if not self._child_to_parents[parent] and \
                    not self._parent_to_children[parent]:
                self._remove_sensor(parent)
                old_sensors.append(parent)

        for sensor in old_sensors:
            sensor.detach(self)
        self.recalculate(parent, children)

    def children(self, parent):
        """Return set of children of parent.

        Parameters
        ----------
        parent : :class:`katcp.Sensor` object
            Parent whose children to return.

        Returns
        -------
        children : set of :class:`katcp.Sensor` objects
            The child sensors of parent.

        """
        if parent not in self._parent_to_children:
            raise ValueError("Parent sensor %r not in tree." % parent)
        return self._parent_to_children[parent].copy()

    def parents(self, child):
        """Return set of parents of child.

        Parameters
        ----------
        child : :class:`katcp.Sensor` object
            Child whose parents to return.

        Returns
        -------
        parents : set of :class:`katcp.Sensor` objects
            The parent sensors of child.

        """
        if child not in self._child_to_parents:
            raise ValueError("Child sensor %r not in tree." % child)
        return self._child_to_parents[child].copy()

    def __contains__(self, sensor):
        """Return True if sensor is in the tree, False otherwise.

        Parameters
        ----------
        sensor : object
            Sensor to check for in tree. Objects that are not sensors
            cannot appear in the tree and so will return False.

        """
        return sensor in self._parent_to_children


class BooleanSensorTree(GenericSensorTree):
    """A tree of boolean sensors.

    Non-leaf sensors have their values updated to be the logical AND
    of their child nodes.

    Examples
    --------
    >>> from katcp import Sensor, BooleanSensorTree
    >>> tree = BooleanSensorTree()
    >>> sensor1 = Sensor(Sensor.BOOLEAN, "sensor1", "First sensor", "")
    >>> sensor2 = Sensor(Sensor.BOOLEAN, "sensor2", "Second sensor", "")
    >>> tree.add(sensor1, sensor2)
    >>> sensor2.set_value(True)
    >>> sensor1.value()
    >>> sensor2.set_value(False)
    >>> sensor1.value()
    >>> tree.remove(sensor1, sensor2)
    >>> sensor1.value()

    """
    def __init__(self):
        super(BooleanSensorTree, self).__init__()
        # map of parent -> set of child sensors not ok
        # key None points to root nodes
        self._parent_to_not_ok = {}

    def add(self, parent, child):
        """Add a pair of boolean sensors.

        Parent depends on child.

        Parameters
        ----------
        parent : boolean instance of :class:`katcp.Sensor`
            The sensor that depends on child.
        child : boolean instance of :class:`katcp.Sensor`
            The sensor parent depends on.

        """
        if parent not in self:
            if parent.stype != "boolean":
                raise ValueError("Parent sensor %r is not boolean" % child)
            self._parent_to_not_ok[parent] = set()
        if child not in self:
            if child.stype != "boolean":
                raise ValueError("Child sensor %r is not booelan" % child)
            self._parent_to_not_ok[child] = set()
        self.add_links(parent, (child,))

    def remove(self, parent, child):
        """Remove a dependency between parent and child.

        Parameters
        ----------
        parent : boolean instance of :class:`katcp.Sensor`
            The sensor that used to depend on child.
        child : boolean instance of :class:`katcp.Sensor` or None
            The sensor parent used to depend on.

        """
        self.remove_links(parent, (child,))
        if parent not in self and parent in self._parent_to_not_ok:
            del self._parent_to_not_ok[parent]
        if child not in self and child in self._parent_to_not_ok:
            del self._parent_to_not_ok[child]

    def recalculate(self, parent, updates):
        """Re-calculate the value of parent sensor.

        Parent's value is the boolean AND of all child sensors.

        Parameters
        ----------
        parent : :class:`katcp.Sensor` object
            The sensor that needs to be updated.
        updates : sequence of :class:`katcp.Sensor` objects
            The child sensors which triggered the update.

        """
        not_ok = self._parent_to_not_ok[parent]
        children = self.children(parent) if parent in self else set()
        for sensor in updates:
            if sensor not in children or sensor.value():
                not_ok.discard(sensor)
            else:
                not_ok.add(sensor)
        parent.set_value(not not_ok)


class AggregateSensorTree(GenericSensorTree):
    """A collection of aggregate sensors.

    Examples
    --------

    Example where sensors are available when rules are added::

    >>> from katcp import Sensor, AggregateSensorTree
    >>> tree = AggregateSensorTree()
    >>> def add_rule(parent, children):
    >>>     parent.set_value(sum(child.value() for child in children))
    >>> sensor1 = Sensor(Sensor.INTEGER, "sensor1", "First sensor", "",
    ...                  [-1000, 1000])
    >>> sensor2 = Sensor(Sensor.INTEGER, "sensor2", "Second sensor", "",
    ...                  [-1000, 1000])
    >>> agg = Sensor(Sensor.INTEGER, "sum", "The total", "", [-2000, 2000])
    >>> tree.add(agg, add_rule, (sensor1, sensor2))
    >>> agg.value()
    >>> sensor1.set_value(1)
    >>> agg.value()
    >>> sensor2.set_value(2)
    >>> agg.value()
    >>> tree.remove(agg)
    >>> agg.value()

    Example where rules need to be added before dependent sensors are
    available::

    >>> from katcp import Sensor, AggregateSensorTree
    >>> tree = AggregateSensorTree()
    >>> def add_rule(parent, children):
    >>>     parent.set_value(sum(child.value() for child in children))
    >>> agg = Sensor(Sensor.INTEGER, "sum", "The total", "", [-2000, 2000])
    >>> tree.add_delayed(agg, add_rule, ("sensor1", "sensor2"))
    >>> agg.value()
    >>> sensor1 = Sensor(Sensor.INTEGER, "sensor1", "First sensor", "",
    ...                  [-1000, 1000])
    >>> sensor1.set_value(5)
    >>> tree.register_sensor(sensor1)
    >>> agg.value() # still 0
    >>> sensor2 = Sensor(Sensor.INTEGER, "sensor2", "Second sensor", "",
    ...                  [-1000, 1000])
    >>> sensor2.set_value(3)
    >>> tree.register_sensor(sensor2)
    >>> agg.value() # now 8

    """
    def __init__(self):
        super(AggregateSensorTree, self).__init__()
        # map of aggregate sensor -> (rule_function, children)
        self._aggregates = {}
        # map of incomplete aggregate sensor -> (rule_function, names, sensors)
        # as sensor are found they are migrated from names to sensors
        self._incomplete_aggregates = {}
        # map of sensor name -> registered sensor
        self._registered_sensors = {}

    def add(self, parent, rule_function, children):
        """Create an aggregation rule.

        Parameters
        ----------
        parent : :class:`katcp.Sensor` object
            The aggregate sensor.
        rule_function : f(parent, children)
            Function to update the parent sensor value.
        children : sequence of :class:`katcp.Sensor` objects
            The sensors the aggregate sensor depends on.

        """
        if parent in self._aggregates or parent in self._incomplete_aggregates:
            raise ValueError("Sensor %r already has an aggregate rule "
                             "associated" % parent)
        self._aggregates[parent] = (rule_function, children)
        self.add_links(parent, children)

    def add_delayed(self, parent, rule_function, child_names):
        """Create an aggregation rule before child sensors are present.

        Parameters
        ----------
        parent : :class:`katcp.Sensor` object
            The aggregate sensor.
        rule_function : f(parent, children)
            Function to update the parent sensor value.
        child_names : sequence of str
            The names of the sensors the aggregate sensor depends on. These
            sensor must be registered using :meth:`register_sensor` to become
            active.

        """
        if parent in self._aggregates or parent in self._incomplete_aggregates:
            raise ValueError("Sensor %r already has an aggregate rule"
                             " associated" % parent)
        reg = self._registered_sensors
        names = set(name for name in child_names if name not in reg)
        sensors = set(reg[name] for name in child_names if name in reg)
        if names:
            self._incomplete_aggregates[parent] = (rule_function, names,
                                                   sensors)
        else:
            self.add(parent, rule_function, sensors)

    def register_sensor(self, child):
        """Register a sensor required by an aggregate sensor registered with
        add_delayed.

        Parameters
        ----------
        child : :class:`katcp.Sensor` object
            A child sensor required by one or more delayed aggregate sensors.

        """
        child_name = self._get_sensor_reference(child)
        if child_name in self._registered_sensors:
            raise ValueError("Sensor %r already registered with aggregate"
                             " tree" % child)
        self._registered_sensors[child_name] = child
        completed = []
        for parent, (_rule, names, sensors) in \
<<<<<<< HEAD
                list(self._incomplete_aggregates.items()):
=======
                self._incomplete_aggregates.items():
>>>>>>> afb9041c
            if child_name in names:
                names.remove(child_name)
                sensors.add(child)
                if not names:
                    completed.append(parent)
        for parent in completed:
            rule_function, _names, sensors = \
                self._incomplete_aggregates[parent]
            del self._incomplete_aggregates[parent]
            self.add(parent, rule_function, sensors)

    def deregister_sensor(self, child):
        child_name = self._get_sensor_reference(child)
        if child_name not in self._registered_sensors:
            raise ValueError("Sensor %r not registered with aggregate"
                             " tree" % child_name)
        child = self._registered_sensors[child_name]
        del self._registered_sensors[child_name]
        try:
            parents = self.parents(child)
            for parent in parents:
                if parent in self._incomplete_aggregates:
                    (rule, names, sensors) = self._incomplete_aggregates[parent]
                    names.add(child_name)
                else:
                    (rule, sensors) = self._aggregates[parent]
                    names = set()
                    names.add(child_name)
                sensors.discard(child)
                self._incomplete_aggregates[parent] = (rule, names, sensors)
                self.remove_links(parent, [child])
                self.remove(parent)
                if parent.stype == 'bool':
                    parent.set_value(False)
        except ValueError:
            pass

    def _child_from_reference(self, reference):
        """Returns the child sensor from its reference.

        Parameters
        ----------
        reference : str
            Reference to sensor (typically its name).

        Returns
        -------
        child : :class:`katcp.Sensor` object
            A child sensor linked to one or more aggregate sensors.

        """
        for child in self._child_to_parents:
            if self._get_sensor_reference(child) == reference:
                return child

    def remove(self, parent):
        """Remove an aggregation rule.

        Parameters
        ----------
        parent : :class:`katcp.Sensor` object
            The aggregate sensor to remove.

        """
        if parent not in self._aggregates:
            raise ValueError("Sensor %r does not have an aggregate rule "
                             "associated" % parent)
        children = self.children(parent)
        try:
            self.remove_links(parent, children)
        except Exception:
            pass
        del self._aggregates[parent]

    def fetch(self, parent):
        """Retrieve an aggregation rule.

        Parameters
        ----------
        parent : :class:`katcp.Sensor` object

        Returns
        -------
        rule_function : f(parent, children)
            Function give to update the parent sensor value.
        children : sequence of :class:`katcp.Sensor` objects
            The sensors the aggregate sensor depends on.

        """
        return self._aggregates[parent]

    def recalculate(self, parent, updates):
        """Re-calculate the value of parent sensor.

        Parent's value is calculated by calling the associate aggregation rule.

        Parameters
        ----------
        parent : :class:`katcp.Sensor` object
            The sensor that needs to be updated.
        updates : sequence of :class:`katcp.Sensor` objects
            The child sensors which triggered the update.

        """
        rule_function, children = self._aggregates[parent]
        rule_function(parent, children)

    def _get_sensor_reference(self, sensor):
        """Returns sensor name as reference for sensors to be registered by.

        Parameters
        ----------
        sensor : :class:`katcp.Sensor` object
            Sensor to refer to.

        Returns
        -------
        reference : str
            Sensor name as reference.

        """
        return sensor.name<|MERGE_RESOLUTION|>--- conflicted
+++ resolved
@@ -25,19 +25,14 @@
 that the update chain eventually terminates. It is not enforced.
 
 """
-
 from __future__ import division, print_function, absolute_import
 
-<<<<<<< HEAD
 from future import standard_library
 standard_library.install_aliases()
-=======
-
-from future import standard_library
-standard_library.install_aliases()
-from builtins import *
->>>>>>> afb9041c
+
 from builtins import object
+
+
 class GenericSensorTree(object):
     """A tree of generic sensors."""
     # TODO: consider adding detection of cycles.
@@ -438,11 +433,7 @@
         self._registered_sensors[child_name] = child
         completed = []
         for parent, (_rule, names, sensors) in \
-<<<<<<< HEAD
                 list(self._incomplete_aggregates.items()):
-=======
-                self._incomplete_aggregates.items():
->>>>>>> afb9041c
             if child_name in names:
                 names.remove(child_name)
                 sensors.add(child)
