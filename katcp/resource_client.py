# Copyright 2014 SKA South Africa (http://ska.ac.za/)
# BSD license - see COPYING for details

import logging
import sys
import re
import collections
import textwrap

import tornado

from functools import wraps, partial
from thread import get_ident as get_thread_ident

from concurrent.futures import Future, TimeoutError
from tornado.concurrent import Future as tornado_Future
from tornado.gen import Return, maybe_future, chain_future, with_timeout
from peak.util.proxies import ObjectWrapper

from katcp import resource, inspecting_client, Message
from katcp.resource import KATCPReply, KATCPSensorError
from katcp.core import (AttrDict, AsyncCallbackEvent, steal_docstring_from,
<<<<<<< HEAD
                        AsyncState, AsyncEvent, until_any)
=======
                        AsyncState, until_any, log_future_exceptions)
>>>>>>> cebf8bb7

log = logging.getLogger(__name__)

def _normalise_request_name_set(reqs):
    return set(resource.escape_name(r) for r in reqs)

def transform_future(transformation, future):
    """Returns a new future that will resolve with a transformed value

    Takes the resolution value of `future` and applies transformation(*future.result())
    to it before setting the result of the new future with the transformed value. If
    future() resolves with an exception, it is passed through to the new future.

    Assumes `future` is a tornado Future.

    """
    new_future = tornado_Future()
    def _transform(f):
        assert f is future
        if f.exc_info() is not None:
            new_future.set_exc_info(f.exc_info())
        else:
            try:
                new_future.set_result(transformation(f.result()))
            except Exception:
                # An exception here idicates that the transformation was unsuccesful
                new_future.set_exc_info(sys.exc_info())

    future.add_done_callback(_transform)
    return new_future

def list_sensors(sensor_items, filter, strategy, status, use_python_identifiers):
    """Helper for implementing :meth:`katcp.resource.KATCPResource.list_sensors`

    Parameters
    ----------

    sensor_items : tuple of sensor-item tuples
        As would be returned the items() method of a dict containing KATCPSensor objects
        keyed by Python-identifiers.
    Rest of parameters as for :meth:`katcp.resource.KATCPResource.list_sensors`
    """
    filter_re = re.compile(filter)
    found_sensors = []
    none_strat = resource.normalize_strategy_parameters('none')
    for sensor_identifier, sensor_obj in sensor_items:
        search_name = (sensor_identifier if use_python_identifiers
                       else sensor_obj.name)
        name_match = filter_re.search(search_name)
        strat_match = not strategy or sensor_obj.sampling_strategy != none_strat
        if filter_re.search(search_name) and strat_match:
            found_sensors.append(resource.SensorResultTuple(
                object=sensor_obj,
                name=sensor_obj.name,
                python_identifier=sensor_identifier,
                description=sensor_obj.description,
                units=sensor_obj.units,
                type=sensor_obj.type,
                reading=sensor_obj.reading))
    return found_sensors


class ReplyWrappedInspectingClientAsync(inspecting_client.InspectingClientAsync):
    """Adds wrapped_request() method that wraps reply in a KATCPReply """

    reply_wrapper = staticmethod(lambda x : KATCPReply(*x))

    def wrapped_request(self, request, *args, **kwargs):
        """Create and send a request to the server.

        This method implements a very small subset of the options
        possible to send an request. It is provided as a shortcut to
        sending a simple wrapped request.

        Parameters
        ----------
        request : str
            The request to call.
        *args : list of objects
            Arguments to pass on to the request.

        Keyword Arguments
        -----------------
        timeout : float or None, optional
            Timeout after this amount of seconds (keyword argument).
        mid : None or int, optional
            Message identifier to use for the request message. If None, use either
            auto-incrementing value or no mid depending on the KATCP protocol version
            (mid's were only introduced with KATCP v5) and the value of the `use_mid`
            argument. Defaults to None.
        use_mid : bool
            Use a mid for the request if True.

        Returns
        -------
        future object that resolves with the
        :meth:`katcp.client.DeviceClient.future_request` response wrapped in
        self.reply_wrapper

        Example
        -------

        ::

        wrapped_reply = yield ic.simple_request('help', 'sensor-list')

        """
        f = tornado_Future()
        try:
            use_mid = kwargs.get('use_mid')
            timeout = kwargs.get('timeout')
            mid = kwargs.get('mid')
            msg = Message.request(request, *args, mid=mid)
        except Exception:
            f.set_exc_info(sys.exc_info())
            return f
        return transform_future(self.reply_wrapper,
                                self.katcp_client.future_request(msg, timeout, use_mid))

class KATCPClientResource(resource.KATCPResource):
    """Class managing a client connection to a single KATCP resource

    Inspects the KATCP interface of the resources, exposing sensors and requests as per
    the :class:`katcp.resource.KATCPResource` API. Can also operate without exposin
    """

    @property
    def state(self):
        return self._state.state

    @property
    def controlled(self):
        return self._controlled

    @property
    def req(self):
        return self._req

    @property
    def sensor(self):
        return self._sensor

    @property
    def address(self):
        return self._address

    @property
    def name(self):
        return self._name

    @property
    def description(self):
        return self._description

    @property
    def parent(self):
        return self._parent

    @property
    def children(self):
        return {}

    def __init__(self, resource_spec, parent=None, logger=log):
        """Initialise resource with given specification

        Parameters
        ----------
        resource_spec : dict with resource specifications. Keys:
          name : str
              Name of the resource.
          description : str, optional
              Description of the resource.
          address : (host, port), host as str, port as int
          always_allowed_requests : seq of str,
              KACTP requests that are always allowed, even when the resource is not
              controlled. '-' and '_' will be treated equivalently.
          always_excluded_requests : seq of str,
              KACTP requests that are never allowed, even if the resource is
              controlled. Overrides requests in `always_allowed_requests`. '-' and '_'
              will be treated equivalently.
          controlled : bool, default: False
              True if control over the device (i.e. KATCP requests) is to be exposed.
          auto_reconnect : bool, default: True
              If True, auto-reconnect should the network connection be closed.
          auto_reconnect_delay : float seconds. Default : 0.5s
              Delay between reconnection retries.
          # TODO(NM) 'keep', ie. katcorelib behaviour where requests / sensors never
          # disappear even if the device looses them. Or was it only sensors? Should look
          # at katcorelib

          # TODO, not implemented, proposed below for light non-inspecting mode

          inspect : bool, default : True
              Inspect the resource's KATCP interface for sensors and requests
          assumed_requests : ...
          assumed_sensors : ...

        parent : :class:`KATCPResource` or None
            Parent KATCPResource object if this client is a child in a resource
            hierarcy

        logger : object, optional
           Python Logger object to log to. Default is the module logger

        """
        self._address = resource_spec['address']
        self._name = resource_spec['name']
        self._description = resource_spec.get('description', '')
        self.always_allowed_requests = _normalise_request_name_set(
            resource_spec.get('always_allowed_requests', set()) )
        self.always_excluded_requests = _normalise_request_name_set(
            resource_spec.get('always_excluded_requests', set()) )
        self._controlled = resource_spec.get('controlled', False)
        self.auto_reconnect = resource_spec.get('auto_reconnect', True)
        self.auto_reconnect_delay = resource_spec.get('auto_reconnect_delay', 0.5)
        self._sensor_strategy_presets = {}
        self._sensor_listener_presets = collections.defaultdict(list)
        self._logger = logger
        self._parent = parent
        self._ioloop_set_to = None
        self._sensor = AttrDict()
        self._req = AttrDict()
        # Save the pop() / items() methods in case a sensor/request with the same name is
        # added
        self._state = AsyncState(("disconnected", "syncing", "synced"))
        self._connected = AsyncCallbackEvent(self._update_state)
        self._sensors_synced = AsyncCallbackEvent(self._update_state)
        self._requests_synced = AsyncCallbackEvent(self._update_state)

    def until_state(self, state):
        """Future that resolves when a certain client state is attained

        Parameters
        ----------

        state : str
            Desired state, one of ("disconnected", "syncing", "synced")
        """
        return self._state.until_state(state)

    def _update_state(self, _flag=None):
        # Update self._state, optional _flag parameter is ignored to be compatible with
        # AsyncCallbackEvent
        if not self._connected.isSet():
            self._state.set('disconnected')
        else:
            if self._sensors_synced.isSet() and self._requests_synced.isSet():
                self._state.set('synced')
            else:
                self._state.set('syncing')

    def set_ioloop(self, ioloop=None):
        """Set the tornado ioloop to use

        Defaults to tornado.ioloop.IOLoop.current() if set_ioloop() is not called or if
        ioloop=None. Must be called before start()
        """
        self._ioloop_set_to = ioloop

    def start(self):
        """Start the client and connect"""
        host, port = self.address
        ic = self._inspecting_client = self.inspecting_client_factory(
            host, port, self._ioloop_set_to)
        self.ioloop = ic.ioloop
        ic.katcp_client.auto_reconnect_delay = self.auto_reconnect_delay
        ic.set_state_callback(self._inspecting_client_state_callback)
        ic.request_factory = self._request_factory
        self._sensor_manager = KATCPClientResourceSensorsManager(ic, logger=self._logger)
        ic.handle_sensor_value()
        ic.sensor_factory = self._sensor_manager.sensor_factory

        # Steal some methods from _sensor_manager
        self.reapply_sampling_strategies = self._sensor_manager.reapply_sampling_strategies
        log_future_exceptions(self._logger, ic.connect())

    def inspecting_client_factory(self, host, port, ioloop_set_to):
        """Return an instance of :class:`ReplyWrappedInspectingClientAsync` or similar

        Provided to ease testing. Dynamically overriding this method after instantiation
        but before start() is called allows for deep brain surgery. See
        :class:`katcp.fake_clients.fake_inspecting_client_factory`

        """
        return ReplyWrappedInspectingClientAsync(
            host, port, ioloop=ioloop_set_to, auto_reconnect=self.auto_reconnect)

    def until_state(self, state):

        """Return a tornado Future that will resolve when the requested state is set

        State can be one of ("disconnected", "syncing", "synced")
        """
        return self._state.until_state(state)

    def until_synced(self):
        """Convenience method to wait (with Future) until client is synced"""
        return self._state.until_state('synced')

    def until_not_synced(self):
        """Convenience method to wait (with Future) until client is not synced"""
        not_synced_states = [state for state in self._state.valid_states
                             if state != 'synced']
        not_synced_futures = [self._state.until_state(state)
                              for state in not_synced_states]
        return until_any(*not_synced_futures)

    @steal_docstring_from(resource.KATCPResource.wait)
    def wait(self, sensor_name, condition, timeout=5):
        raise NotImplementedError

    @steal_docstring_from(resource.KATCPResource.list_sensors)
    def list_sensors(self, filter="", strategy=False, status="",
                     use_python_identifiers=True):
        return list_sensors(
            dict.items(self.sensor), filter, strategy, status, use_python_identifiers)

    @tornado.gen.coroutine
    @steal_docstring_from(resource.KATCPResource.preset_sensor_strategy)
    def preset_sensor_strategy(self, sensor_name, strategy_and_parms):
        sensor_name = resource.escape_name(sensor_name)
        sensor_obj = dict.get(self._sensor, sensor_name)
        if sensor_obj:
            # The sensor exists, so let's just set the strategy and continue. Log errors,
            # but don't raise anything
            try:
                yield sensor_obj.set_sampling_strategy(strategy_and_parms)
            except Exception:
                self._logger.exception(
                    'Unhandled exception trying to set sensor strategy {!r} for sensor {}'
                    .format(sensor_name))
        else:
            # Otherwise, set for future reference, and depend on self._add_sensors() to
            # handle it when the sensor appears
            self._sensor_strategy_presets[sensor_name] = strategy_and_parms

    @steal_docstring_from(resource.KATCPResource.preset_sensor_listener)
    def preset_sensor_listener(self, sensor_name, listener):
        sensor_name = resource.escape_name(sensor_name)
        sensor_obj = dict.get(self._sensor, sensor_name)
        if sensor_obj:
            # The sensor exists, so let's just register the listener and continue.
            sensor_obj.register_listener(listener)
        else:
            self._sensor_listener_presets[sensor_name].append(listener)

    def _request_factory(self, name, description):
        return KATCPClientResourceRequest(name, description, self._inspecting_client)

    @tornado.gen.coroutine
    def _inspecting_client_state_callback(self, state, model_changes):
        log.debug('Received {0}, {1}'.format(state, model_changes))
        if state.connected:
            if not state.synced:
                log.debug('Setting state to "syncing"')
                self._state.set_state('syncing')
                if model_changes:
                    log.debug('handling model updates')
                    yield self._update_model(model_changes)
                    log.debug('finished handling model updates')
                if state.data_synced:
                    # Reapply cached sensor strategies. Can only be done if
                    # data_synced==True, or else the
                    # self._inspecting_client.future_check_sensor() will deadlock
                    log.debug('Reapplying sampling strategies')
                    yield self._sensor_manager.reapply_sampling_strategies()
                    log.debug('Done Reapplying sampling strategies')
            else:
                log.debug('Setting state to "synced"')
                self._state.set_state('synced')
        else:
            log.debug('Setting state to "disconnected"')
            self._state.set_state('disconnected')

        log.debug('Done with _inspecting_client_state_callback')

    @tornado.gen.coroutine
    def _update_model(self, model_changes):
        if 'requests' in model_changes:
            log.debug('Removing requests')
            yield self._remove_requests(model_changes.requests.removed)
            log.debug('Adding requests')
            yield self._add_requests(model_changes.requests.added)
            log.debug('Done with requests')
        if 'sensors' in model_changes:
            log.debug('Removing sensors')
            yield self._remove_sensors(model_changes.sensors.removed)
            log.debug('Adding sensors')
            yield self._add_sensors(model_changes.sensors.added)
            log.debug('Done with sensors')
        log.debug('Done with model')


    @tornado.gen.coroutine
    def _add_requests(self, request_keys):
        # Instantiate KATCPRequest instances and store on self.req
        request_instances = yield {key: self._inspecting_client.future_get_request(key)
                                   for key in request_keys}
        added_names = []
        for r_name, r_obj in request_instances.items():
            r_name_escaped = resource.escape_name(r_name)
            if r_name_escaped in self.always_excluded_requests:
                continue
            if self.controlled or r_name_escaped in self.always_allowed_requests:
                self._req[r_name_escaped] = r_obj
                added_names.append(r_name_escaped)

        if self.parent and added_names:
            self.parent._child_add_requests(self, added_names)

    @tornado.gen.coroutine
    def _remove_requests(self, request_keys):
        # Remove KATCPRequest instances from self.req
        removed_names = []
        for r_name in request_keys:
            r_name_escaped = resource.escape_name(r_name)
            # Must not raise exception when popping a non-existing request, since it may
            # never have been added due to request exclusion rules.
            if dict.pop(self.req, r_name_escaped, None):
                removed_names.append(r_name_escaped)

        if self.parent and removed_names:
            self.parent._child_remove_requests(self, removed_names)

    @tornado.gen.coroutine
    def _add_sensors(self, sensor_keys):
        # Get KATCPSensor instance futures from inspecting client
        sensor_instances = yield {key: self._inspecting_client.future_get_sensor(key)
                                  for key in sensor_keys}
        # Store KATCPSensor instances in self.sensor
        added_names = []
        for s_name, s_obj in sensor_instances.items():
            s_name_escaped = resource.escape_name(s_name)
            self._sensor[s_name_escaped] = s_obj
            preset_strategy = self._sensor_strategy_presets.pop(s_name_escaped, None)
            if preset_strategy:
                self._logger.debug('Setting preset strategy for sensor {} to {!r}'
                                   .format(s_name, preset_strategy))
                try:
                    yield s_obj.set_sampling_strategy(preset_strategy)
                except Exception:
                    self._logger.exception(
                        'Exception trying to pre-set sensor strategy for sensor {}'
                        .format(sens_name))
            preset_listeners = self._sensor_listener_presets.pop(s_name_escaped, None)
            if preset_listeners:
                try:
                    for listener in preset_listeners:
                        s_obj.register_listener(listener)
                except Exception:
                    self._logger.exception(
                        'Exception trying to pre-set sensor listeners for sensor {}'
                        .format(sens_name))

            added_names.append(s_name_escaped)

        if self.parent:
            self.parent._child_add_sensors(self, added_names)

    @tornado.gen.coroutine
    def _remove_sensors(self, sensor_keys):
        # Remove KATCPSensor instances from self.sensor
        removed_names = []
        for s_name in sensor_keys:
            s_name_escaped = resource.escape_name(s_name)
            dict.pop(self.sensor, s_name_escaped)
            removed_names.append(s_name_escaped)

        if self.parent:
            self.parent._child_remove_sensors(self, removed_names)

    def stop(self):
        self._inspecting_client.stop()

    def __repr__(self):
        return '<{module}.{classname}(name={name}) at 0x{id:x}>'.format(
            module=self.__class__.__module__,
            classname=self.__class__.__name__,
            name=self.name, id=id(self))

resource.KATCPResource.register(KATCPClientResource)

class KATCPClientResourceSensorsManager(object):
    """Implementation of KATSensorsManager ABC for a directly-connected client

    Assumes that all methods are called from the same ioloop context
    """

    def __init__(self, inspecting_client, logger=log):
        self._inspecting_client = inspecting_client
        self.time = inspecting_client.ioloop.time
        self._strategy_cache = {}
        self._logger = logger

    def sensor_factory(self, **sensor_description):
        # kwargs as for inspecting_client.InspectingClientAsync.sensor_factory
        sens = resource.KATCPSensor(sensor_description, self)
        sensor_name = sensor_description['name']
        cached_strategy = self._strategy_cache.get(sensor_name)
        if cached_strategy:
            log_future_exceptions(self._logger, self.set_sampling_strategy(
                sensor_name, cached_strategy))
        return sens

    def get_sampling_strategy(self, sensor_name):
        """Get the current sampling strategy for the named sensor

        Parameters
        ----------

        sensor_name : str
            Name of the sensor

        Returns
        -------

        strategy : tuple of str
            contains (<strat_name>, [<strat_parm1>, ...]) where the strategy names and
            parameters are as defined by the KATCP spec
        """
        cached = self._strategy_cache.get(sensor_name)
        if not cached:
            return resource.normalize_strategy_parameters('none')
        else:
            return cached

    @tornado.gen.coroutine
    def set_sampling_strategy(self, sensor_name, strategy_and_params):
        """Set the sampling strategy for the named sensor

        Parameters
        ----------

        sensor_name : str
            Name of the sensor
        strategy_and_params : seq of str or str
            As tuple contains (<strat_name>, [<strat_parm1>, ...]) where the strategy
            names and parameters are as defined by the KATCP spec. As str contains the
            same elements in space-separated form.

        Returns
        -------
        done : tornado Future that resolves when done or raises KATCPSensorError

        """

        strategy_and_params = resource.normalize_strategy_parameters(strategy_and_params)
        self._strategy_cache[sensor_name] = strategy_and_params
        reply = yield self._inspecting_client.wrapped_request(
            'sensor-sampling', sensor_name, *strategy_and_params)
        if not reply.succeeded:
            raise KATCPSensorError('Error setting strategy for sensor {0}: \n'
                                   '{1!s}'.format(sensor_name, reply))

    @tornado.gen.coroutine
    def reapply_sampling_strategies(self):
        """Reapply all sensor strategies using cached values"""
        check_sensor = self._inspecting_client.future_check_sensor
        for sensor_name, strategy in self._strategy_cache.items():
            try:
                sensor_exists = yield check_sensor(sensor_name)
                if not sensor_exists:
                    self._logger.warn('Did not set strategy for non-existing sensor {}'
                             .format(sensor_name))
                    continue

                result = yield self.set_sampling_strategy(sensor_name, strategy)
            except KATCPSensorError, e:
                self._logger.error('Error reapplying strategy for sensor {0}: {1!s}'
                                   .format(sensor_name, e))
            except Exception:
                self._logger.exception('Unhandled exception reapplying strategy for '
                                       'sensor {}'.format(sensor_name), exc_info=True)

    @tornado.gen.coroutine
    @steal_docstring_from(resource.KATCPSensorsManager.poll_sensor)
    def poll_sensor(self, sensor_name):
        reply = yield self._inspecting_client.wrapped_request(
            'sensor-value', sensor_name)
        if not reply.succeeded:
            raise KATCPSensorError('Error polling sensor {0}: \n'
                                   '{1!s}'.format(sensor_name, reply))
# Register with the ABC
resource.KATCPSensorsManager.register(KATCPClientResourceSensorsManager)

class KATCPClientResourceRequest(resource.KATCPRequest):

    def __init__(self, name, description, client):
        """Initialize request with given description and network client

        Parameters
        ----------
        name : str
            KATCP name of the request
        description : str
            KATCP request description (as returned by ?help <name>)
        client : client obj
            KATCP client connected to the KATCP resource that exposes a wrapped_request()
            method like :meth:`ReplyWrappedInspectingClientAsync.wrapped_request`.

        """
        self._client = client
        super(KATCPClientResourceRequest, self).__init__(name, description)

    def __call__(self, *args, **kwargs):
        return self._client.wrapped_request(self.name, *args, **kwargs)

class KATCPClientResourceContainer(resource.KATCPResource):
    """Class for containing multiple :class:`KATCPClientResource` instances

    Provides aggregate `sensor` and `req` attributes containing the union of all the
    sensors in requests in the contained resources. Names are prefixed with <resname>_,
    where <resname> is the name of the resource to which the sensor / request belongs.

    """
    @property
    def req(self):
        if self._children_dirty:
            self._req = self._create_attrdict_from_children('req')
            self._children_dirty = False

        return self._req

    @property
    def sensor(self):
        if self._children_dirty:
            self._sensor = self._create_attrdict_from_children('sensor')
            self._children_dirty = False

        return self._sensor

    @property
    def address(self):
        return None

    @property
    def name(self):
        return self._name

    @property
    def description(self):
        return self._description

    @property
    def parent(self):
        return None

    @property
    def children(self):
        return self._children

    @property
    def groups(self):
        return self._groups

    def __init__(self, resources_spec, logger=log):
        """Initialise Container with specifications for all the child resources

        Parameters
        ----------

        resources_spec : dict containing the specs of the conained resources. Keys:
          "name" : str, name of this collection of resources
          "description : str (optional), description of this collection of resources
          "clients" : dict, with keys:
            <name> : resource specifications for :class:`KATCPClientResource` where <name>
                     is the name of the resource. Note that the `name` key in the
                     individual resource spec dicts should not be specified, and will
                     automatically be filled using the <name> key above.
          "groups" : optional dict of resource groupings with keys: <group-name> : seq of
            <group-member>* where <group-name> is the name of the group and
            <group-member>* is a subset of clients' names as in the "clients" dict
            above. Also, the <group-name> set must be disjoint from the <name> set above.

        logger : object, optional
           Python Logger object to log to. Default is the module logger
        """
        self._resources_spec = resources_spec
        self._logger = logger
        self._name = resources_spec['name']
        self._description = resources_spec.get('description', '')
        self._children_dirty = True   # Are we out of sync with the children?
        self._init_resources()
        self._init_groups()

    def _init_resources(self):
        resources = self._resources_spec['clients']
        children = AttrDict()
        for res_name, res_spec in resources.items():
            # Make a copy since we'll be modifying the dict
            res_spec = dict(res_spec)
            res_spec['name'] = res_name
            res = self.client_resource_factory(
                res_spec, parent=self, logger=self._logger)
            children[resource.escape_name(res_name)] = res
        self._children = children

    def client_resource_factory(self, res_spec, parent, logger):
        """Return an instance of :class:`KATCPClientResource` or similar

        Provided to ease testing. Overriding this method allows deep brain surgery. See
        :func:`katcp.fake_clients.fake_KATCP_client_resource_factory`

        """
        return KATCPClientResource(res_spec, parent=self, logger=logger)

    def _init_groups(self):
        group_configs = self._resources_spec.get('groups', {})
        groups = AttrDict()
        for group_name, group_client_names in group_configs.items():
            group_clients = tuple(self.children[resource.escape_name(cn)]
                                  for cn in group_client_names)
            group = resource.ClientGroup(group_name, group_clients)
            groups[resource.escape_name(group_name)] = group

        self._groups = groups

    def set_ioloop(self, ioloop=None):
        """Set the tornado ioloop to use

        Defaults to tornado.ioloop.IOLoop.current() if set_ioloop() is not called or if
        ioloop=None. Must be called before start()
        """
        ioloop = ioloop or tornado.ioloop.IOLoop.current()
        for res in dict.values(self.children):
            res.set_ioloop(ioloop)

    def start(self):
        """Start and connect all the subordinate clients"""
        for res in dict.values(self.children):
            res.start()

    @tornado.gen.coroutine
    def until_synced(self):
        """Return a tornado Future; resolves when all subordinate clients are synced"""
        yield [r.until_synced() for r in dict.values(self.children)]

    @tornado.gen.coroutine
    def until_not_synced(self):
        """Return a tornado Future; resolves when any subordinate client is not synced"""
        yield until_any(*[
            r.until_not_synced() for r in dict.values(self.children)])


    def until_any_child_in_state(self, state):
        """Return a tornado Future; resolves when any client is in specified state"""
        return until_any(*[r.until_state(state) for r in dict.values(self.children)])

    @tornado.gen.coroutine
    def until_all_children_in_state(self, state):
        """Return a tornado Future; resolves when all clients are in specified state"""
        yield [r.until_state(state) for r in dict.values(self.children)]

    @steal_docstring_from(resource.KATCPResource.list_sensors)
    def list_sensors(self, filter="", strategy=False, status="",
                     use_python_identifiers=True):
        return list_sensors(
            dict.items(self.sensor), filter, strategy, status, use_python_identifiers)

    @tornado.gen.coroutine
    @steal_docstring_from(resource.KATCPResource.preset_sensor_strategy)
    def preset_sensor_strategy(self, sensor_name, strategy_and_parms):
        sensor_name = resource.escape_name(sensor_name)
        for child_name in dict.keys(self.children):
            prefix = child_name + '_'
            if sensor_name.startswith(prefix):
                child = self.children[child_name]
                child_sensor_name = sensor_name[len(prefix):]
                yield child.preset_sensor_strategy(child_sensor_name, strategy_and_parms)

    @steal_docstring_from(resource.KATCPResource.preset_sensor_listener)
    def preset_sensor_listener(self, sensor_name, listener):
        sensor_name = resource.escape_name(sensor_name)
        for child_name in dict.keys(self.children):
            prefix = child_name + '_'
            if sensor_name.startswith(prefix):
                child = self.children[child_name]
                child_sensor_name = sensor_name[len(prefix):]
                child.preset_sensor_listener(child_sensor_name, listener)

    def _create_attrdict_from_children(self, attr):
        attrdict = AttrDict()
        for child_name, child_resource in dict.items(self.children):
            prefix = resource.escape_name(child_name) + '_'
            for item_name, item in dict.items(getattr(child_resource, attr)):
                full_item_name = prefix + item_name
                attrdict[full_item_name] = item
        return attrdict

    def start(self):
        """Start all child resources"""
        for child in dict.values(self.children):
            child.start()

    def stop(self):
        """Stop all child resources"""
        for child_name, child in dict.items(self.children):
            # Catch child exceptions when stopping so we make sure to stop all children
            # that want to listen.
            try:
                child.stop()
            except Exception:
                self._logger.exception('Exception stopping child {!r}'
                                       .format(child_name))

    @steal_docstring_from(resource.KATCPResource.wait)
    def wait(self, sensor_name, condition, timeout=5):
        raise NotImplementedError

    def _child_add_requests(self, child, sensor_keys):
        assert resource.escape_name(child.name) in self.children
        self._children_dirty = True
        self._dirty_groups(child)

    def _child_remove_requests(self, child, sensor_keys):
        assert resource.escape_name(child.name) in self.children
        self._children_dirty = True
        self._dirty_groups(child)

    def _child_add_sensors(self, child, sensor_keys):
        assert resource.escape_name(child.name) in self.children
        self._children_dirty = True

    def _child_remove_sensors(self, child, sensor_keys):
        assert resource.escape_name(child.name) in self.children
        self._children_dirty = True

    def _dirty_groups(self, child):
        groups_spec = self._resources_spec.get('groups', {})
        for group_name, group in dict.items(self.groups):
            if child.name in groups_spec[group_name]:
                group.client_updated(child)

    def __repr__(self):
        return '<{module}.{classname}(name={name}) at 0x{id:x}>'.format(
            module=self.__class__.__module__,
            classname=self.__class__.__name__,
            name=self.name, id=id(self))

class IOLoopThreadWrapper(object):
    default_timeout = None

    def __init__(self, ioloop=None):
        self.ioloop = ioloop = ioloop or tornado.ioloop.IOLoop.current()
        self._thread_id = None
        ioloop.add_callback(self._install)

    def call_in_ioloop(self, fn, args, kwargs, timeout=None):
        timeout = timeout or self.default_timeout
        if get_thread_ident() == self._thread_id:
            raise RuntimeError("Cannot call a thread-wrapped object from the ioloop")
        future, tornado_future = Future(), tornado_Future()
        self.ioloop.add_callback(
            self._ioloop_call, future, tornado_future, fn, args, kwargs)
        try:
            # Use the threadsafe future to block
            return future.result(timeout)
        except TimeoutError:
            raise
        except Exception:
            # If we have an exception use the tornado future instead since it will print a
            # nicer traceback.
            tornado_future.result()
            # Should never get here since the tornado future should raise
            assert False, 'Tornado Future should have raised'

    def decorate_callable(self, callable_, timeout=None):
        """Decorate a callable to use call_in_ioloop"""
        @wraps(callable_)
        def decorated(*args, **kwargs):
            return self.call_in_ioloop(callable_, args, kwargs, timeout)

        decorated.__doc__ = '\n\n'.join((
"""Wrapped async call. Will call in ioloop.

This call will block until the original callable has finished running on the ioloop, and
will pass on the return value. If the original callable returns a future, this call will
wait for the future to resolve and return the value or raise the exception that the future
resolves with.

Original Callable Docstring
---------------------------
""",
            textwrap.dedent(decorated.__doc__ or '')))

        return decorated

    def _install(self):
        self._thread_id = get_thread_ident()

    def _ioloop_call(self, future, tornado_future, fn, args, kwargs):
        chain_future(tornado_future, future)
        try:
            result_future = maybe_future(fn(*args, **kwargs))
            chain_future(result_future, tornado_future)
        except Exception:
            tornado_future.set_exc_info(sys.exc_info())

class ThreadSafeMethodAttrWrapper(ObjectWrapper):
    # Attributes must be in the class definition, or else they will be
    # proxied to __subject__
    _ioloop_wrapper = None

    def __init__(self, subject, ioloop_wrapper):
        self._ioloop_wrapper = ioloop_wrapper
        super(ThreadSafeMethodAttrWrapper, self).__init__(subject)

    def __getattr__(self, attr):
        val = super(ThreadSafeMethodAttrWrapper, self).__getattr__(attr)
        if callable(val):
            return self._ioloop_wrapper.decorate_callable(val)
        else:
            return val

    def _getattr(self, attr):
        return self._ioloop_wrapper.call_in_ioloop(getattr, (self.__subject__, attr), {})


class ThreadSafeKATCPSensorWrapper(ThreadSafeMethodAttrWrapper):

    @property
    def sampling_strategy(self):
        return self._getattr('sampling_strategy')

class ThreadSafeKATCPClientResourceRequestWrapper(ThreadSafeMethodAttrWrapper):
    @property
    def __call__(self):
        return self._ioloop_wrapper.decorate_callable(self.__subject__.__call__)

class MappingProxy(collections.Mapping):

    def __init__(self, mapping, wrapper):
        self._mapping = mapping
        self._wrapper = wrapper

    def __iter__(self):
        return iter(self._mapping)

    def __len__(self):
        return len(self._mapping)

    def __contains__(self, x):
        return x in self._mapping

    def __getitem__(self, key):
        return self._wrapper(self._mapping[key])

class AttrMappingProxy(MappingProxy):

    def __getattr__(self, attr):
        return self._wrapper(getattr(self._mapping, attr))

    def __dir__(self):
        return self.keys()

class ThreadSafeKATCPClientGroupWrapper(ThreadSafeMethodAttrWrapper):
    """Thread safe wrapper for :class:`resource.ClientGroup`"""

    __slots__ = ['RequestWrapper']

    def __init__(self, subject, ioloop_wrapper):
        self.RequestWrapper = partial(ThreadSafeKATCPClientResourceRequestWrapper,
                                      ioloop_wrapper=ioloop_wrapper)
        super(ThreadSafeKATCPClientGroupWrapper, self).__init__(
            subject, ioloop_wrapper)

    @property
    def req(self):
        return AttrMappingProxy(self.__subject__.req, self.RequestWrapper)

class ThreadSafeKATCPClientResourceWrapper(ThreadSafeMethodAttrWrapper):
    """Should work with both KATCPClientResource or KATCPClientResourceContainer"""

    __slots__ = ['ResourceWrapper', 'SensorWrapper', 'RequestWrapper', 'GroupWrapper']

    def __init__(self, subject, ioloop_wrapper):
        self.ResourceWrapper = partial(ThreadSafeKATCPClientResourceWrapper,
                                       ioloop_wrapper=ioloop_wrapper)
        self.SensorWrapper = partial(ThreadSafeKATCPSensorWrapper,
                                     ioloop_wrapper=ioloop_wrapper)
        self.RequestWrapper = partial(ThreadSafeKATCPClientResourceRequestWrapper,
                                      ioloop_wrapper=ioloop_wrapper)
        self.GroupWrapper = partial(ThreadSafeKATCPClientGroupWrapper,
                                       ioloop_wrapper=ioloop_wrapper)
        super(ThreadSafeKATCPClientResourceWrapper, self).__init__(
            subject, ioloop_wrapper)

    @property
    def sensor(self):
        return AttrMappingProxy(self.__subject__.sensor, self.SensorWrapper)

    @property
    def req(self):
        return AttrMappingProxy(self.__subject__.req, self.RequestWrapper)

    @property
    def groups(self):
        return AttrMappingProxy(self.__subject__.groups, self.GroupWrapper)

    @property
    def children(self):
        if self.__subject__.children:
            return AttrMappingProxy(self.__subject__.children, self.ResourceWrapper)
        else:
            return AttrDict()

    @property
    def parent(self):
        if self.__subject__.parent:
            return self.ResourceWrapper(self.__subject__.parent)


@tornado.gen.coroutine
def monitor_resource_sync_state(resource, callback, exit_event=None):
    """Coroutine that monitors a KATCPResource's sync state.

    Calls callback(True/False) whenever the resource becomes synced or unsynced. Will
    always do an initial callback(False) call. Exits without calling callback() if
    exit_event is set
    """
    exit_event = exit_event or AsyncEvent()
    callback(False)        # Initial condition, assume resource is not connected

    while not exit_event.is_set():
        # Wait for resource to be synced
        yield until_any(resource.until_synced(), exit_event.until_set())
        if exit_event.is_set():
            break       # If exit event is set we stop without calling callback
        else:
            callback(True)

        # Wait for resource to be un-synced
        yield until_any(resource.until_not_synced(), exit_event.until_set())
        if exit_event.is_set():
            break       # If exit event is set we stop without calling callback
        else:
            callback(False)
<|MERGE_RESOLUTION|>--- conflicted
+++ resolved
@@ -20,11 +20,7 @@
 from katcp import resource, inspecting_client, Message
 from katcp.resource import KATCPReply, KATCPSensorError
 from katcp.core import (AttrDict, AsyncCallbackEvent, steal_docstring_from,
-<<<<<<< HEAD
-                        AsyncState, AsyncEvent, until_any)
-=======
-                        AsyncState, until_any, log_future_exceptions)
->>>>>>> cebf8bb7
+                        AsyncState, AsyncEvent, until_any, log_future_exceptions)
 
 log = logging.getLogger(__name__)
 
