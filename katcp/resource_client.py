# Copyright 2014 SKA South Africa (http://ska.ac.za/)
# BSD license - see COPYING for details

import logging
import sys
import re
import collections
import textwrap
import time

import tornado

from functools import wraps, partial
from thread import get_ident as get_thread_ident

from concurrent.futures import Future, TimeoutError
from tornado.concurrent import Future as tornado_Future
from tornado.gen import Return, maybe_future, chain_future, with_timeout
from peak.util.proxies import ObjectWrapper

from katcp import resource, inspecting_client, Message
from katcp.resource import KATCPReply, KATCPSensorError
from katcp.core import (AttrDict, DefaultAttrDict, AsyncCallbackEvent,
                        steal_docstring_from,
                        AsyncState, AsyncEvent, LatencyTimer,
                        until_any, log_future_exceptions)

log = logging.getLogger(__name__)

def _normalise_request_name_set(reqs):
    return set(resource.escape_name(r) for r in reqs)

def transform_future(transformation, future):
    """Returns a new future that will resolve with a transformed value

    Takes the resolution value of `future` and applies transformation(*future.result())
    to it before setting the result of the new future with the transformed value. If
    future() resolves with an exception, it is passed through to the new future.

    Assumes `future` is a tornado Future.

    """
    new_future = tornado_Future()
    def _transform(f):
        assert f is future
        if f.exc_info() is not None:
            new_future.set_exc_info(f.exc_info())
        else:
            try:
                new_future.set_result(transformation(f.result()))
            except Exception:
                # An exception here idicates that the transformation was unsuccesful
                new_future.set_exc_info(sys.exc_info())

    future.add_done_callback(_transform)
    return new_future

@tornado.gen.coroutine
def list_sensors(parent_class, sensor_items, filter, strategy, status,
                 use_python_identifiers, tuple, refresh):
    """Helper for implementing :meth:`katcp.resource.KATCPResource.list_sensors`

    Parameters
    ----------

    sensor_items : tuple of sensor-item tuples
        As would be returned the items() method of a dict containing KATCPSensor objects
        keyed by Python-identifiers.
    parent_class: KATCPClientResource or KATCPClientResourceContainer
        Is used for prefix calculation
    Rest of parameters as for :meth:`katcp.resource.KATCPResource.list_sensors`
    """
    filter_re = re.compile(filter)
    found_sensors = []
    none_strat = resource.normalize_strategy_parameters('none')
    sensor_dict = dict(sensor_items)
    for sensor_identifier in sorted(sensor_dict.keys()):
        sensor_obj = sensor_dict[sensor_identifier]
        search_name = (sensor_identifier if use_python_identifiers
                       else sensor_obj.name)
        name_match = filter_re.search(search_name)
        # Only include sensors with strategies
        strat_match = not strategy or sensor_obj.sampling_strategy != none_strat
        if name_match and strat_match:
            if refresh:
                # First refresh the sensor reading
                yield sensor_obj.get_value()
            # Determine the sensorname prefix:
            # parent_name. except for aggs when in KATCPClientResourceContinaer
            prefix = ""
            if isinstance(parent_class, KATCPClientResourceContainer):
                if sensor_obj.name.startswith("agg_"):
                    prefix = ""
                else:
                    prefix = sensor_obj.parent_name + "."
            if not status or (sensor_obj.reading.status in status):
                # Only include sensors of the given status
                if tuple:
                    # (sensor.name, sensor.value, sensor.value_seconds, sensor.type, sensor.units, sensor.update_seconds, sensor.status, strategy_and_params)
                    found_sensors.append((
                        prefix+sensor_obj.name,
                        sensor_obj.reading.value,
                        sensor_obj.reading.timestamp,
                        sensor_obj.type,
                        sensor_obj.units,
                        sensor_obj.reading.received_timestamp,
                        sensor_obj.reading.status,
                        sensor_obj.sampling_strategy
                        ))
                else:
                    found_sensors.append(resource.SensorResultTuple(
                        object=sensor_obj,
                        name=prefix+sensor_obj.name,
                        python_identifier=sensor_identifier,
                        description=sensor_obj.description,
                        units=sensor_obj.units,
                        type=sensor_obj.type,
                        reading=sensor_obj.reading))
    raise tornado.gen.Return(found_sensors)


class ReplyWrappedInspectingClientAsync(inspecting_client.InspectingClientAsync):
    """Adds wrapped_request() method that wraps reply in a KATCPReply """

    reply_wrapper = staticmethod(lambda x : KATCPReply(*x))

    def wrapped_request(self, request, *args, **kwargs):
        """Create and send a request to the server.

        This method implements a very small subset of the options
        possible to send an request. It is provided as a shortcut to
        sending a simple wrapped request.

        Parameters
        ----------
        request : str
            The request to call.
        *args : list of objects
            Arguments to pass on to the request.

        Keyword Arguments
        -----------------
        timeout : float or None, optional
            Timeout after this amount of seconds (keyword argument).
        mid : None or int, optional
            Message identifier to use for the request message. If None, use either
            auto-incrementing value or no mid depending on the KATCP protocol version
            (mid's were only introduced with KATCP v5) and the value of the `use_mid`
            argument. Defaults to None.
        use_mid : bool
            Use a mid for the request if True.

        Returns
        -------
        future object that resolves with the
        :meth:`katcp.client.DeviceClient.future_request` response wrapped in
        self.reply_wrapper

        Example
        -------

        ::

        wrapped_reply = yield ic.simple_request('help', 'sensor-list')

        """
        f = tornado_Future()
        try:
            use_mid = kwargs.get('use_mid')
            timeout = kwargs.get('timeout')
            mid = kwargs.get('mid')
            msg = Message.request(request, *args, mid=mid)
        except Exception:
            f.set_exc_info(sys.exc_info())
            return f
        return transform_future(self.reply_wrapper,
                                self.katcp_client.future_request(msg, timeout, use_mid))

class KATCPClientResource(resource.KATCPResource):
    """Class managing a client connection to a single KATCP resource

    Inspects the KATCP interface of the resources, exposing sensors and requests as per
    the :class:`katcp.resource.KATCPResource` API. Can also operate without exposin
    """

    MAX_LOOP_LATENCY = 0.03
    """
    When doing potentially tight loops in coroutines yield tornado.gen.moment
    after this much time. This is a suggestion for methods to use.
    """

    @property
    def state(self):
        return self._state.state

    @property
    def controlled(self):
        return self._controlled

    @property
    def req(self):
        return self._req

    @property
    def sensor(self):
        return self._sensor

    @property
    def address(self):
        return self._address

    @property
    def host(self):
        return self._address[0]

    @property
    def port(self):
        return self._address[1]

    @property
    def address_string(self):
        return "{}:{}".format(*self._address)

    @property
    def name(self):
        return self._name

    @property
    def description(self):
        return self._description

    @property
    def parent(self):
        return self._parent

    @property
    def parent_name(self):
        return self._parent.name

    @property
    def children(self):
        return {}

    @property
    def synced(self):
        return self.state == 'synced'

    @property
    def versions(self):
        try:
            ic = self._inspecting_client
        except AttributeError:
            raise RuntimeError('Cannot find inspecting client, have you called start()?')
        return ic.katcp_client.versions

    @property
    def last_connect_time(self):
        try:
            ic = self._inspecting_client
        except AttributeError:
            raise RuntimeError('Cannot find inspecting client, have you called start()?')
        return ic.katcp_client.last_connect_time

    @property
    def dummy_unknown_requests(self):
        return self._dummy_unknown_requests

    def __init__(self, resource_spec, parent=None, logger=log):
        """Initialise resource with given specification

        Parameters
        ----------
        resource_spec : dict with resource specifications. Keys:
          name : str
              Name of the resource.
          description : str, optional
              Description of the resource.
          address : (host, port), host as str, port as int
          always_allowed_requests : seq of str,
              KACTP requests that are always allowed, even when the resource is not
              controlled. '-' and '_' will be treated equivalently.
          always_excluded_requests : seq of str,
              KACTP requests that are never allowed, even if the resource is
              controlled. Overrides requests in `always_allowed_requests`. '-' and '_'
              will be treated equivalently.
          controlled : bool, default: False
              True if control over the device (i.e. KATCP requests) is to be exposed.
          auto_reconnect : bool, default: True
              If True, auto-reconnect should the network connection be closed.
          auto_reconnect_delay : float seconds. Default : 0.5s
              Delay between reconnection retries.
          dummy_unknown_requests : bool. Default : False
              If true, provide dummy request functions for any unknown requests. Can be
              used as a rough simulation of a device for testing when some requests are
              not available.
          preset_protocol_flags : :class:`katcp.core.ProtocolFlags` instance
              Assume these protocol settings and ignore the server's
              #katcp-protocol informs.
          # TODO(NM) 'keep', ie. katcorelib behaviour where requests / sensors never
          # disappear even if the device looses them. Or was it only sensors? Should look
          # at katcorelib

          # TODO, not implemented, proposed below for light non-inspecting mode

          inspect : bool, default : True
              Inspect the resource's KATCP interface for sensors and requests
          assumed_requests : ...
          assumed_sensors : ...

        parent : :class:`KATCPResource` or None
            Parent KATCPResource object if this client is a child in a resource
            hierarcy

        logger : object, optional
           Python Logger object to log to. Default is the module logger

        """
        super(KATCPClientResource, self).__init__()
        self._address = resource_spec['address']
        self._name = resource_spec['name']
        self._description = resource_spec.get('description', '')
        self.always_allowed_requests = _normalise_request_name_set(
            resource_spec.get('always_allowed_requests', set()) )
        self.always_excluded_requests = _normalise_request_name_set(
            resource_spec.get('always_excluded_requests', set()) )
        self._controlled = resource_spec.get('controlled', False)
        self.auto_reconnect = resource_spec.get('auto_reconnect', True)
        self.auto_reconnect_delay = resource_spec.get('auto_reconnect_delay', 0.5)
        self._sensor_strategy_cache = {}
        self._sensor_listener_cache = collections.defaultdict(list)
        self._logger = logger
        self._parent = parent
        self._ioloop_set_to = None
        self._sensor = AttrDict()
        self._dummy_unknown_requests = bool(resource_spec.get('dummy_unknown_requests'))
        if self._dummy_unknown_requests:
            DummyRequest = partial(resource.KATCPDummyRequest,
                                   'dummy', 'No help for dummies')
            self._req = DefaultAttrDict(DummyRequest)
        else:
            self._req = AttrDict()

        # Save the pop() / items() methods in case a sensor/request with the same name is
        # added
        self._preset_protocol_flags = resource_spec.get('preset_protocol_flags')
        self._state = AsyncState(("disconnected", "syncing", "synced"))
        self._connected = AsyncCallbackEvent(self._update_state)
        self._sensors_synced = AsyncCallbackEvent(self._update_state)
        self._requests_synced = AsyncCallbackEvent(self._update_state)

    def is_connected(self):
        """Indication of the connection state

        Returns True if state is not "disconnected", i.e "syncing" or "synced"
        """
        return not self.state == 'disconnected'

    def until_state(self, state, timeout=None):
        """Future that resolves when a certain client state is attained

        Parameters
        ----------

        state : str
            Desired state, one of ("disconnected", "syncing", "synced")
        timeout: float
            Timeout for operation in seconds.
        """
        return self._state.until_state(state, timeout=timeout)

    def wait_connected(self, timeout=None):
        """Future that resolves when the state is not 'disconnected'."""
        return self._state.until_state_in('syncing', 'synced', timeout=timeout)

    def _update_state(self, _flag=None):
        # Update self._state, optional _flag parameter is ignored to be compatible with
        # AsyncCallbackEvent
        if not self._connected.isSet():
            self._state.set_state('disconnected')
        else:
            if self._sensors_synced.isSet() and self._requests_synced.isSet():
                self._state.set_state('synced')
            else:
                self._state.set_state('syncing')

    def set_ioloop(self, ioloop=None):
        """Set the tornado ioloop to use

        Defaults to tornado.ioloop.IOLoop.current() if set_ioloop() is not called or if
        ioloop=None. Must be called before start()
        """
        self._ioloop_set_to = ioloop

    def start(self):
        """Start the client and connect"""
        # TODO (NM 2015-03-12) Some checking to prevent multiple calls to start()
        host, port = self.address
        ic = self._inspecting_client = self.inspecting_client_factory(
            host, port, self._ioloop_set_to)
        self.ioloop = ic.ioloop
        if self._preset_protocol_flags:
            ic.preset_protocol_flags(self._preset_protocol_flags)
        ic.katcp_client.auto_reconnect_delay = self.auto_reconnect_delay
        ic.set_state_callback(self._inspecting_client_state_callback)
        ic.request_factory = self._request_factory
        self._sensor_manager = KATCPClientResourceSensorsManager(
            ic, self.name, logger=self._logger)
        ic.handle_sensor_value()
        ic.sensor_factory = self._sensor_manager.sensor_factory

        # Steal some methods from _sensor_manager
        self.reapply_sampling_strategies = self._sensor_manager.reapply_sampling_strategies
        log_future_exceptions(self._logger, ic.connect())

    def inspecting_client_factory(self, host, port, ioloop_set_to):
        """Return an instance of :class:`ReplyWrappedInspectingClientAsync` or similar

        Provided to ease testing. Dynamically overriding this method after instantiation
        but before start() is called allows for deep brain surgery. See
        :class:`katcp.fake_clients.fake_inspecting_client_factory`

        """
        return ReplyWrappedInspectingClientAsync(
            host, port, ioloop=ioloop_set_to, auto_reconnect=self.auto_reconnect)

    def until_synced(self, timeout=None):
        """Convenience method to wait (with Future) until client is synced"""
        return self._state.until_state('synced', timeout=timeout)

    def until_not_synced(self, timeout=None):
        """Convenience method to wait (with Future) until client is not synced"""
        not_synced_states = [state for state in self._state.valid_states
                             if state != 'synced']
        not_synced_futures = [self._state.until_state(state)
                              for state in not_synced_states]
        return until_any(*not_synced_futures, timeout=timeout)

    @steal_docstring_from(resource.KATCPResource.list_sensors)
    def list_sensors(self, filter="", strategy=False, status="",
                     use_python_identifiers=True, tuple=False, refresh=False):
        return list_sensors(self,
            dict.items(self.sensor), filter, strategy, status, use_python_identifiers, tuple, refresh)

    @tornado.gen.coroutine
    def set_sampling_strategies(self, filter, strategy_and_parms):
        """Set a strategy for all sensors matching the filter, including unseen sensors
        The strategy should persist across sensor disconnect/reconnect.

        filter : str
            Filter for sensor names
        strategy_and_params : seq of str or str
            As tuple contains (<strat_name>, [<strat_parm1>, ...]) where the strategy
            names and parameters are as defined by the KATCP spec. As str contains the
            same elements in space-separated form.

        Returns
        -------
        done : tornado Future
            Resolves when done
        """
        sensor_list = yield self.list_sensors(filter=filter)
        sensor_dict = {}
        for sens in sensor_list:
            # Set the strategy on each sensor
            try:
                sensor_name = sens.object.normalised_name
                yield self.set_sampling_strategy(sensor_name, strategy_and_parms)
                sensor_dict[sensor_name] = strategy_and_parms
            except Exception as exc:
                self._logger.exception(
                    'Unhandled exception trying to set sensor strategies {!r} for {} ({})'
                    .format(strategy_and_parms, sens, exc))
                sensor_dict[sensor_name] = None
        # Otherwise, depend on self._add_sensors() to handle it from the cache when the sensor appears\
        raise tornado.gen.Return(sensor_dict)

    @tornado.gen.coroutine
    def set_sampling_strategy(self, sensor_name, strategy_and_parms):
        """Set a strategy for a sensor even if it is not yet known.
        The strategy should persist across sensor disconnect/reconnect.

        sensor_name : str
            Name of the sensor
        strategy_and_params : seq of str or str
            As tuple contains (<strat_name>, [<strat_parm1>, ...]) where the strategy
            names and parameters are as defined by the KATCP spec. As str contains the
            same elements in space-separated form.

        Returns
        -------
        done : tornado Future
            Resolves when done
        """
        sensor_name = resource.escape_name(sensor_name)
        sensor_obj = dict.get(self._sensor, sensor_name)
        self._sensor_strategy_cache[sensor_name] = strategy_and_parms
        sensor_dict = {}
        self._logger.debug(
                'Cached strategy {} for sensor {}'
                .format(strategy_and_parms, sensor_name))
        if sensor_obj:
            # The sensor exists, so set the strategy and continue. Log errors,
            # but don't raise anything
            try:
                yield sensor_obj.set_sampling_strategy(strategy_and_parms)
                sensor_dict[sensor_name] = strategy_and_parms
            except Exception as exc:
                self._logger.exception(
                    'Unhandled exception trying to set sensor strategy {!r} for sensor {} ({})'
                    .format(strategy_and_parms, sensor_name, exc))
                sensor_dict[sensor_name] = str(exc)
        # Otherwise, depend on self._add_sensors() to handle it from the cache when the sensor appears
        raise tornado.gen.Return(sensor_dict)

    @tornado.gen.coroutine
    def set_sensor_listener(self, sensor_name, listener):
        """Set a sensor listener for a sensor even if it is not yet known
        The listener registration should persist across sensor disconnect/reconnect.

        sensor_name : str
            Name of the sensor
        listener : callable
            Listening callable that will be registered on the named sensor when it becomes
            available. Callable as for :meth:`KATCPSensor.register_listener`

        """

        sensor_name = resource.escape_name(sensor_name)
        sensor_obj = dict.get(self._sensor, sensor_name)
        self._sensor_listener_cache[sensor_name].append(listener)
        sensor_dict = {}
        self._logger.debug(
                'Cached listener {} for sensor {}'
                .format(listener, sensor_name))
        if sensor_obj:
            # The sensor exists, so register the listener and continue.
            try:
                sensor_obj.register_listener(listener, reading=True)
                sensor_dict[sensor_name] = listener
                self._logger.debug(
                    'Registered listener {} for sensor {}'
                    .format(listener, sensor_name))
            except Exception as exc:
                self._logger.exception(
                    'Unhandled exception trying to set sensor listener {} for sensor {} ({})'
                    .format(listener, sensor_name, exc))
                sensor_dict[sensor_name] = str(exc)
        # Otherwise, depend on self._add_sensors() to handle it from the cache when the sensor appears
        raise tornado.gen.Return(sensor_dict)

    def _request_factory(self, name, description):
        return KATCPClientResourceRequest(
            name, description, self._inspecting_client, self.is_active)

    @tornado.gen.coroutine
    def _inspecting_client_state_callback(self, state, model_changes):
        self._logger.debug('{}: Received {}, {}'
                  .format(self.address_string, state, model_changes))
        if state.connected:
            if not state.synced:
                self._logger.debug('{}: Setting state to "syncing"'.format(self.address_string))
                self._state.set_state('syncing')
                if model_changes:
<<<<<<< HEAD
                    log.debug('{}: handling model updates: {}'.format(
                        self.address_string, model_changes))
=======
                    self._logger.debug('{}: handling model updates: {}'.format(
                        self.address_string,model_changes))
>>>>>>> 836b21b7
                    yield self._update_model(model_changes)
                    self._logger.debug('{}: finished handling model updates'
                              .format(self.address_string))
                if state.data_synced:
                    # Reapply cached sensor strategies. Can only be done if
                    # data_synced==True, or else the
                    # self._inspecting_client.future_check_sensor() will deadlock
                    self._logger.debug('{}: Reapplying sampling strategies'
                              .format(self.address_string))
                    yield self._sensor_manager.reapply_sampling_strategies()
                    self._logger.debug('{}: Done Reapplying sampling strategies'
                              .format(self.address_string))
            else:
                self._logger.debug('{}: Setting state to "synced"'
                          .format(self.address_string))
                self._state.set_state('synced')
        else:
            self._logger.debug('{}: Setting state to "disconnected"'
                      .format(self.address_string))
            self._state.set_state('disconnected')

        self._logger.debug('Done with _inspecting_client_state_callback')

    @tornado.gen.coroutine
    def _update_model(self, model_changes):
        if 'requests' in model_changes:
            self._logger.debug('Removing requests')
            yield self._remove_requests(model_changes.requests.removed)
            self._logger.debug('Adding requests')
            yield self._add_requests(model_changes.requests.added)
            self._logger.debug('Done with requests')
        if 'sensors' in model_changes:
            self._logger.debug('Removing sensors')
            yield self._remove_sensors(model_changes.sensors.removed)
            self._logger.debug('Adding sensors')
            yield self._add_sensors(model_changes.sensors.added)
            self._logger.debug('Done with sensors')
        self._logger.debug('Done with model')


    @tornado.gen.coroutine
    def _add_requests(self, request_keys):
        # Instantiate KATCPRequest instances and store on self.req

        # Use LatencyTimer to avoid starving the ioloop
        latency_timer = LatencyTimer(self.MAX_LOOP_LATENCY)

        request_instance_fut = {}
        for key in request_keys:
            fut = request_instance_fut[key] = (
                self._inspecting_client.future_get_request(key))
            latency_timer.check_future(fut)
            if latency_timer.time_to_yield():
                yield tornado.gen.moment

        request_instances = yield request_instance_fut

        added_names = []
        for r_name, r_obj in request_instances.items():
            r_name_escaped = resource.escape_name(r_name)
            if r_name_escaped in self.always_excluded_requests:
                continue
            if self.controlled or r_name_escaped in self.always_allowed_requests:
                self._req[r_name_escaped] = r_obj
                added_names.append(r_name_escaped)

        if self.parent and added_names:
            self.parent._child_add_requests(self, added_names)

    @tornado.gen.coroutine
    def _remove_requests(self, request_keys):
        # Remove KATCPRequest instances from self.req
        removed_names = []
        for r_name in request_keys:
            r_name_escaped = resource.escape_name(r_name)
            # Must not raise exception when popping a non-existing request, since it may
            # never have been added due to request exclusion rules.
            if dict.pop(self.req, r_name_escaped, None):
                removed_names.append(r_name_escaped)

        if self.parent and removed_names:
            self.parent._child_remove_requests(self, removed_names)

    @tornado.gen.coroutine
    def _add_sensors(self, sensor_keys):
        # Use LatencyTimer to avoid starving the ioloop
        latency_timer = LatencyTimer(self.MAX_LOOP_LATENCY)
        sensor_instance_fut = {}
        # Get KATCPSensor instance futures from inspecting client
        for key in sensor_keys:
            fut = sensor_instance_fut[key] = (
                self._inspecting_client.future_get_sensor(key))
            latency_timer.check_future(fut)
            if latency_timer.time_to_yield():
                yield tornado.gen.moment

        sensor_instances = yield sensor_instance_fut
        # Store KATCPSensor instances in self.sensor
        added_names = []
        for s_name, s_obj in sensor_instances.items():
            s_name_escaped = resource.escape_name(s_name)
            self._sensor[s_name_escaped] = s_obj
            preset_strategy = self._sensor_strategy_cache.get(s_name_escaped)
            if preset_strategy:
                self._logger.debug('Setting preset strategy for sensor {} to {!r}'
                                   .format(s_name, preset_strategy))
                try:
                    yield s_obj.set_sampling_strategy(preset_strategy)
                except Exception:
                    self._logger.exception(
                        'Exception trying to pre-set sensor strategy for sensor {}'
                        .format(s_name))
            preset_listeners = self._sensor_listener_cache.get(s_name_escaped)
            if preset_listeners:
                try:
                    for listener in preset_listeners:
                        s_obj.register_listener(listener, reading=True)
                except Exception:
                    self._logger.exception(
                        'Exception trying to pre-set sensor listeners for sensor {}'
                        .format(s_name))

            added_names.append(s_name_escaped)

        if self.parent:
            self.parent._child_add_sensors(self, added_names)

    @tornado.gen.coroutine
    def _remove_sensors(self, sensor_keys):
        # Remove KATCPSensor instances from self.sensor
        removed_names = []
        for s_name in sensor_keys:
            s_name_escaped = resource.escape_name(s_name)
            if s_name_escaped in self.sensor:
                dict.pop(self.sensor, s_name_escaped)
                removed_names.append(s_name_escaped)

        if self.parent:
            self.parent._child_remove_sensors(self, removed_names)

    def stop(self):
        self._inspecting_client.stop()

    def __repr__(self):
        return '<{module}.{classname}(name={name}) at 0x{id:x}>'.format(
            module=self.__class__.__module__,
            classname=self.__class__.__name__,
            name=self.name, id=id(self))


class KATCPClientResourceSensorsManager(object):
    """Implementation of KATSensorsManager ABC for a directly-connected client

    Assumes that all methods are called from the same ioloop context
    """

    def __init__(self, inspecting_client, resource_name, logger=log):
        self._inspecting_client = inspecting_client
        self.time = inspecting_client.ioloop.time
        self._strategy_cache = {}
        self._resource_name = resource_name
        self._logger = logger

    @property
    def resource_name(self):
        return self._resource_name

    def sensor_factory(self, **sensor_description):
        # kwargs as for inspecting_client.InspectingClientAsync.sensor_factory
        sens = resource.KATCPSensor(sensor_description, self)
        sensor_name = sensor_description['name']
        cached_strategy = self._strategy_cache.get(sensor_name)
        if cached_strategy:
            log_future_exceptions(self._logger, self.set_sampling_strategy(
                sensor_name, cached_strategy))
        return sens

    def get_sampling_strategy(self, sensor_name):
        """Get the current sampling strategy for the named sensor

        Parameters
        ----------

        sensor_name : str
            Name of the sensor

        Returns
        -------

        strategy : tuple of str
            contains (<strat_name>, [<strat_parm1>, ...]) where the strategy names and
            parameters are as defined by the KATCP spec
        """
        cached = self._strategy_cache.get(sensor_name)
        if not cached:
            return resource.normalize_strategy_parameters('none')
        else:
            return cached

    @tornado.gen.coroutine
    def set_sampling_strategy(self, sensor_name, strategy_and_params):
        """Set the sampling strategy for the named sensor

        Parameters
        ----------

        sensor_name : str
            Name of the sensor
        strategy_and_params : seq of str or str
            As tuple contains (<strat_name>, [<strat_parm1>, ...]) where the
            strategy names and parameters are as defined by the KATCP spec. As
            str contains the same elements in space-separated form.

        Returns
        -------
        sensor_strategy : tuple
            (success, info) with

            success : bool
                True if setting succeeded for this sensor, else False
            info : tuple
               Normalibed sensor strategy and parameters as tuple if
               success == True else, sys.exc_info() tuple for the error
               that occured.
        """
        try:
            strategy_and_params = resource.normalize_strategy_parameters(
                strategy_and_params)
            self._strategy_cache[sensor_name] = strategy_and_params
            reply = yield self._inspecting_client.wrapped_request(
                'sensor-sampling', sensor_name, *strategy_and_params)
            if not reply.succeeded:
                raise KATCPSensorError('Error setting strategy for sensor {0}: \n'
                                       '{1!s}'.format(sensor_name, reply))
            sensor_strategy = (True, strategy_and_params)
        except Exception as e:
            self._logger.exception('Exception found!')
            sensor_strategy = (False, str(e))
        raise tornado.gen.Return(sensor_strategy)

    @tornado.gen.coroutine
    def reapply_sampling_strategies(self):
        """Reapply all sensor strategies using cached values"""
        check_sensor = self._inspecting_client.future_check_sensor
        for sensor_name, strategy in self._strategy_cache.items():
            try:
                sensor_exists = yield check_sensor(sensor_name)
                if not sensor_exists:
                    self._logger.warn('Did not set strategy for non-existing sensor {}'
                             .format(sensor_name))
                    continue

                result = yield self.set_sampling_strategy(sensor_name, strategy)
            except KATCPSensorError, e:
                self._logger.error('Error reapplying strategy for sensor {0}: {1!s}'
                                   .format(sensor_name, e))
            except Exception:
                self._logger.exception('Unhandled exception reapplying strategy for '
                                       'sensor {}'.format(sensor_name), exc_info=True)

    @tornado.gen.coroutine
    @steal_docstring_from(resource.KATCPSensorsManager.poll_sensor)
    def poll_sensor(self, sensor_name):
        reply = yield self._inspecting_client.wrapped_request(
            'sensor-value', sensor_name)
        if not reply.succeeded:
            raise KATCPSensorError('Error polling sensor {0}: \n'
                                   '{1!s}'.format(sensor_name, reply))
# Register with the ABC
resource.KATCPSensorsManager.register(KATCPClientResourceSensorsManager)

class KATCPClientResourceRequest(resource.KATCPRequest):
    """Callable wrapper around a KATCP request

    """
    def __init__(self, name, description, client, is_active=lambda : True):
        """Initialize request with given description and network client

        Parameters
        ----------
        name : str
            KATCP name of the request
        description : str
            KATCP request description (as returned by ?help <name>)
        client : client obj
            KATCP client connected to the KATCP resource that exposes a wrapped_request()
            method like :meth:`ReplyWrappedInspectingClientAsync.wrapped_request`.
        is_active : callable, optional
            Returns True if this request is active, else False

        """
        self._client = client
        super(KATCPClientResourceRequest, self).__init__(name, description, is_active)

    def issue_request(self, *args, **kwargs):
        """Issue the wrapped request to the server.

        Parameters
        ----------
        *args : list of objects
            Arguments to pass on to the request.

        Keyword Arguments
        -----------------
        timeout : float or None, optional
            Timeout after this amount of seconds (keyword argument).
        mid : None or int, optional
            Message identifier to use for the request message. If None, use either
            auto-incrementing value or no mid depending on the KATCP protocol version
            (mid's were only introduced with KATCP v5) and the value of the `use_mid`
            argument. Defaults to None.
        use_mid : bool
            Use a mid for the request if True.

        Returns
        -------
        future object that resolves with an :class:`katcp.resource.KATCPReply`
        instance

        """
        return self._client.wrapped_request(self.name, *args, **kwargs)

class GroupRequest(object):
    """Couroutine wrapper around a specific KATCP request for a group of clients.

    Each available KATCP request supported by group has an associated
    :class:`GroupRequest` object in the hierarchy. This wrapper is mainly for
    interactive convenience. It provides the KATCP request help string as a
    docstring accessible via IPython's question mark operator.

    Call Parameters
    ---------------

    Call parameters are all forwarded to the :class:`KATCPRequest` instance of each
    client in the group.

    Return Value
    ------------
    Returns a tornado future that resolves with a :class:`GroupResults` instance that
    contains the replies of each client. If a particular client does not have the request,
    its result is None.

    """
    def __init__(self, group, name, description):
        """Initialise the GroupRequest

        Parameters
        ----------
        group : :class:`ClientGroup` object
            Client group to which requests will be sent
        name : string
            Name of the KATCP request
        description : string
            Help string associated with this KATCP request

        """

        self.group = group
        self.name = name
        self.description = description
        self.__doc__ = '\n'.join(('KATCP Documentation',
                                  '===================',
                                  description,
                                  'GroupRequest Documentation',
                                  '==========================',
                                  self.__doc__ or ''))

    @tornado.gen.coroutine
    def __call__(self, *args, **kwargs):
        result_futures = {}
        none_future = Future()
        none_future.set_result(None)
        for client in self.group.clients:
            request_method = getattr(client.req, self.name, None)
            if request_method:
                result_futures[client.name] = request_method(*args, **kwargs)
            else:
                result_futures[client.name] = none_future

        results = yield result_futures
        raise Return(GroupResults(results))


class GroupResults(dict):
    """The result of a group request.

    This has a dictionary interface, with the client names as keys and the
    corresponding replies from each client as values. The replies are stored as
    :class:`KATCPReply` objects, or are None for clients
    that did not support the request.

    The result will evalue to a truthy value if all the requests succeeded, i.e.
    ::

        if result:
            handle_success()
        else:
            handle_failure()

    should work as expected.

    """
    def __nonzero__(self):
        """True if katcp request succeeded on all clients."""
        return all(self.itervalues())

    @property
    def succeeded(self):
        """True if katcp request succeeded on all clients."""
        return bool(self)


class ClientGroup(object):
    """Create a group of similar clients.

    Parameters
    ----------
    name : str
        Name of the group of clients.
    clients : list of :class:`KATCPResource` objects
        Clients to put into the group.
    """
    def __init__(self, name, clients):
        self.name = name
        self._clients_dirty = True
        self.clients = tuple(clients)

    def __iter__(self):
        """Iterate over client members of group."""
        return iter(self.clients)

    def __getitem__(self, index):
        """Get the client at specific index of group."""
        return self.clients[index]

    def __len__(self):
        """Number of client members in group."""
        return len(self.clients)

    @property
    def req(self):
        if self._clients_dirty:
            if any(client.dummy_unknown_requests for client in self.clients):
                DummyRequest = partial(resource.KATCPDummyRequest,
                                       'dummy', 'No help for dummies')
                self._req = DefaultAttrDict(DummyRequest)
            else:
                self._req = AttrDict()
            for client in self.clients:
                for name, request in dict.iteritems(client.req):
                    if name not in self._req:
                        self._req[name] = GroupRequest(self, name,
                                                       request.description)
            self._clients_dirty = False

        return self._req

    def client_updated(self, client):
        """Called to notify this group that a client has been updated."""
        assert client in self.clients
        self._clients_dirty = True

    def is_connected(self):
        """Indication of the connection state of all clients in the group"""
        return all([c.is_connected() for c in self.clients])

    @tornado.gen.coroutine
    def set_sampling_strategies(self, filter, strategy_and_params):
        """Set sampling strategy for the sensors of all the group's clients.

        Only sensors that match the specified filter are considered. See the
        `KATCPResource.set_sampling_strategies` docstring for parameter
        definitions and more info.

        Returns
        -------
        sensors_strategies : tornado Future
           Resolves with a dict with client names as keys and with the value as
           another dict. The value dict is similar to the return value
           described in the `KATCPResource.set_sampling_strategies` docstring.
        """
        futures_dict = {}
        for res_obj in self.clients:
            futures_dict[res_obj.name] = res_obj.set_sampling_strategies(
                filter, strategy_and_params)
        sensors_strategies = yield futures_dict
        raise tornado.gen.Return(sensors_strategies)

    @tornado.gen.coroutine
    def set_sampling_strategy(self, sensor_name, strategy_and_params):
        """Set sampling strategy for the sensors of all the group's clients.

        Only sensors that match the specified filter are considered. See the
        `KATCPResource.set_sampling_strategies` docstring for parameter
        definitions and more info.

        Returns
        -------
        sensors_strategies : tornado Future
           Resolves with a dict with client names as keys and with the value as
           another dict. The value dict is similar to the return value
           described in the `KATCPResource.set_sampling_strategies` docstring.
        """
        futures_dict = {}
        for res_obj in self.clients:
            futures_dict[res_obj.name] = res_obj.set_sampling_strategy(
                sensor_name, strategy_and_params)
        sensors_strategies = yield futures_dict
        raise tornado.gen.Return(sensors_strategies)

    @tornado.gen.coroutine
    def wait(self, sensor_name, condition_or_value, timeout=5):
        """Wait for sensor present on all group clients to satisfy a condition.

        Parameters
        ----------
        sensor_name : string
            The name of the sensor to check
        condition_or_value : obj or callable, or seq of objs or callables
            If obj, sensor.value is compared with obj. If callable,
            condition_or_value(reading) is called, and must return True if its
            condition is satisfied. Since the reading is passed in, the value,
            status, timestamp or received_timestamp attributes can all be used
            in the check.
        timeout : float or None
            The timeout in seconds (None means wait forever)

        Returns
        -------
        This command returns a tornado Future that resolves with True when all
        sensor values satisfy the condition, or False if any sensor condition
        is still not satisfied after a given timeout period.

        Raises
        ------
        :class:`KATCPSensorError`
            If any of the sensors do not have a strategy set, or if the named
            sensor is not present

        """
        # Build dict of futures instead of list as this will be easier to debug
        futures = {}
        for client in self.clients:
            futures[client.name] = client.wait(sensor_name, condition_or_value,
                                               timeout)
        results = yield futures
        class TestableDict(dict):
            """Dictionary of results that can be tested for overall success."""
            def __bool__(self):
                return all(self.values())
            def __nonzero__(self):
                return self.__bool__()
        raise tornado.gen.Return(TestableDict(results))


class KATCPClientResourceContainer(resource.KATCPResource):
    """Class for containing multiple :class:`KATCPClientResource` instances

    Provides aggregate `sensor` and `req` attributes containing the union of all the
    sensors in requests in the contained resources. Names are prefixed with <resname>_,
    where <resname> is the name of the resource to which the sensor / request belongs
    except for aggregate sensors that starts with 'agg_'.

    """
    @property
    def req(self):
        if self._children_dirty:
            self._req = self._create_attrdict_from_children('req')
            self._children_dirty = False

        return self._req

    @property
    def sensor(self):
        if self._children_dirty:
            self._sensor = self._create_attrdict_from_children('sensor')
            self._children_dirty = False

        return self._sensor

    @property
    def sensors(self):
        return self.sensor

    @property
    def address(self):
        return None

    @property
    def name(self):
        return self._name

    @property
    def description(self):
        return self._description

    @property
    def parent(self):
        return None

    @property
    def children(self):
        return self._children

    @property
    def groups(self):
        return self._groups

    def __init__(self, resources_spec, logger=log):
        """Initialise Container with specifications for all the child resources

        Parameters
        ----------

        resources_spec : dict containing the specs of the conained resources. Keys:
          "name" : str, name of this collection of resources
          "description : str (optional), description of this collection of resources
          "clients" : dict, with keys:
            <name> : resource specifications for :class:`KATCPClientResource` where <name>
                     is the name of the resource. Note that the `name` key in the
                     individual resource spec dicts should not be specified, and will
                     automatically be filled using the <name> key above.
          "groups" : optional dict of resource groupings with keys: <group-name> : seq of
            <group-member>* where <group-name> is the name of the group and
            <group-member>* is a subset of clients' names as in the "clients" dict
            above. Also, the <group-name> set must be disjoint from the <name> set above.

        logger : object, optional
           Python Logger object to log to. Default is the module logger
        """
        super(KATCPClientResourceContainer, self).__init__()
        self._resources_spec = resources_spec
        self._logger = logger
        self._name = resources_spec['name']
        self._description = resources_spec.get('description', '')
        self._children_dirty = True   # Are we out of sync with the children?
        self._init_resources()
        self._init_groups()
        self.set_ioloop()

    def _init_resources(self):
        resources = self._resources_spec['clients']
        children = AttrDict()
        for res_name, res_spec in resources.items():
            # Make a copy since we'll be modifying the dict
            res_spec = dict(res_spec)
            res_spec['name'] = res_name
            res = self.client_resource_factory(
                res_spec, parent=self, logger=self._logger)
            children[resource.escape_name(res_name)] = res
        self._children = children

    def client_resource_factory(self, res_spec, parent, logger):
        """Return an instance of :class:`KATCPClientResource` or similar

        Provided to ease testing. Overriding this method allows deep brain surgery. See
        :func:`katcp.fake_clients.fake_KATCP_client_resource_factory`

        """
        return KATCPClientResource(res_spec, parent=self, logger=logger)

    def _init_groups(self):
        group_configs = self._resources_spec.get('groups', {})
        groups = AttrDict()
        for group_name, group_client_names in group_configs.items():
            group_clients = tuple(self.children[resource.escape_name(cn)]
                                  for cn in group_client_names)
            group = ClientGroup(group_name, group_clients)
            groups[resource.escape_name(group_name)] = group

        self._groups = groups

    def add_group(self, group_name, group_client_names):
        """Add a new :class:`ClientGroup` to container groups member.

        Add the group named *group_name* with sequence of client names to the
        container groups member. From there it will be wrapped appropriately
        in the higher-level thread-safe container.
        """
        group_configs = self._resources_spec.get('groups', {})
        group_configs[group_name] = group_client_names
        self._resources_spec['groups'] = group_configs
        self._init_groups()

    def set_ioloop(self, ioloop=None):
        """Set the tornado ioloop to use

        Defaults to tornado.ioloop.IOLoop.current() if set_ioloop() is not called or if
        ioloop=None. Must be called before start()
        """
        ioloop = ioloop or tornado.ioloop.IOLoop.current()
        self.ioloop = ioloop
        for res in dict.values(self.children):
            res.set_ioloop(ioloop)

    def is_connected(self):
        """Indication of the connection state of all children"""
        return all([r.is_connected() for r in dict.values(self.children)])

    def start(self):
        """Start and connect all the subordinate clients"""
        for res in dict.values(self.children):
            res.start()

    @tornado.gen.coroutine
    def until_synced(self, timeout=None):
        """Return a tornado Future; resolves when all subordinate clients are synced"""
        futures = [r.until_synced(timeout) for r in dict.values(self.children)]
        yield tornado.gen.multi(futures, quiet_exceptions=tornado.gen.TimeoutError)

    @tornado.gen.coroutine
    def until_not_synced(self, timeout=None):
        """Return a tornado Future; resolves when any subordinate client is not synced"""
        yield until_any(*[r.until_not_synced() for r in dict.values(self.children)],
                        timeout=timeout)

    def until_any_child_in_state(self, state, timeout=None):
        """Return a tornado Future; resolves when any client is in specified state"""
        return until_any(*[r.until_state(state) for r in dict.values(self.children)],
                         timeout=timeout)

    @tornado.gen.coroutine
    def until_all_children_in_state(self, state, timeout=None):
        """Return a tornado Future; resolves when all clients are in specified state"""
        futures = [r.until_state(state, timeout=timeout)
                   for r in dict.values(self.children)]
        yield tornado.gen.multi(futures, quiet_exceptions=tornado.gen.TimeoutError)

    @steal_docstring_from(resource.KATCPResource.list_sensors)
    def list_sensors(self, filter="", strategy=False, status="",
                     use_python_identifiers=True, tuple=False, refresh=False):
        return list_sensors(self,
            dict.items(self.sensor), filter, strategy, status,
                            use_python_identifiers, tuple, refresh)

    @tornado.gen.coroutine
    def _resource_set_sampling_strategies(
            self, resource_name, sensor_name, strategy_and_parms):
        resource_name = result.object.parent_name
        try:
            yield self.set_sampling_strategy(
                resource_name, sensor_name, strategy_and_parms)
        except:
            self._logger.error(
                'Cannot set sensor strategy for %s %s'
                % (resource_name, sensor_name))

    @tornado.gen.coroutine
    def set_sampling_strategies(self, filter, strategy_and_parms):
        """Set sampling strategies for filtered sensors - these sensors have to exsist"""
        result_list = yield self.list_sensors(filter=filter)
        sensor_dict = {}
        for result in result_list:
            sensor_name = result.object.normalised_name
            resource_name = result.object.parent_name
            if resource_name not in sensor_dict:
                sensor_dict[resource_name] = {}
            try:
                resource_obj = self.children[resource_name]
                yield resource_obj.set_sampling_strategy(sensor_name, strategy_and_parms)
                sensor_dict[resource_name][sensor_name] = strategy_and_parms
                self._logger.debug(
                    'Set sampling strategy on resource %s for %s'
                    % (resource_name, sensor_name))
            except Exception as exc:
                self._logger.error(
                    'Cannot set sampling strategy on resource %s for %s (%s)'
                    % (resource_name, sensor_name, exc))
                sensor_dict[resource_name][sensor_name] = None
        raise tornado.gen.Return(sensor_dict)

    @tornado.gen.coroutine
    def set_sampling_strategy(self, sensor_name, strategy_and_parms):
        """Set sampling strategies for the specific sensor - this sensor has to exist"""
        result_list = yield self.list_sensors(filter="^"+sensor_name+"$") #exact match
        sensor_dict = {}
        for result in result_list:
            sensor_name = result.object.normalised_name
            resource_name = result.object.parent_name
            if resource_name not in sensor_dict:
                sensor_dict[resource_name] = {}
            try:
                resource_obj = self.children[resource_name]
                yield resource_obj.set_sampling_strategy(sensor_name, strategy_and_parms)
                sensor_dict[resource_name][sensor_name] = strategy_and_parms
                self._logger.debug(
                    'Set sampling strategy on resource %s for %s'
                    % (resource_name, sensor_name))
            except Exception as exc:
                self._logger.error(
                    'Cannot set sampling strategy on resource %s for %s (%s)'
                    % (resource_name, sensor_name, exc))
                sensor_dict[resource_name][sensor_name] = None
        raise tornado.gen.Return(sensor_dict)

    @tornado.gen.coroutine
    def set_sensor_listener(self, sensor_name, listener):
        """Set listener for the specific sensor - this sensor has to exsist"""
        result_list = yield self.list_sensors(filter="^"+sensor_name+"$") #exact match
        sensor_dict = {}
        for result in result_list:
            sensor_name = result.object.normalised_name
            resource_name = result.object.parent_name
            if resource_name not in sensor_dict:
                sensor_dict[resource_name] = {}
            try:
                resource_obj = self.children[resource_name]
                yield resource_obj.set_sensor_listener(sensor_name, listener)
                sensor_dict[resource_name][sensor_name] = listener
                self._logger.debug(
                    'Set sensor listener on resource %s for %s'
                    % (resource_name, sensor_name))
            except Exception as exc:
                self._logger.error(
                    'Cannot set sensor listener on resource %s for %s (%s)'
                    % (resource_name, sensor_name, exc))
                sensor_dict[resource_name][sensor_name] = None
        raise tornado.gen.Return(sensor_dict)

    def add_child_resource_client(self, res_name, res_spec):
        """Add a resource client to the container and start the resource connection"""
        res_spec = dict(res_spec)
        res_spec['name'] = res_name
        res = self.client_resource_factory(
                res_spec, parent=self, logger=self._logger)
        self.children[resource.escape_name(res_name)] = res;
        self._children_dirty = True
        res.set_ioloop(self.ioloop)
        res.start()
        return res

    def _create_attrdict_from_children(self, attr):
        attrdict = AttrDict()
        for child_name, child_resource in dict.items(self.children):
            prefix = resource.escape_name(child_name) + '_'
            for item_name, item in dict.items(getattr(child_resource, attr)):
                # Do not prefix aggregate sensors with "parent_name_"
                if item_name.startswith("agg_"):
                    full_item_name = item_name
                else:
                    full_item_name = prefix + item_name
                attrdict[full_item_name] = item
        return attrdict

    def stop(self):
        """Stop all child resources"""
        for child_name, child in dict.items(self.children):
            # Catch child exceptions when stopping so we make sure to stop all children
            # that want to listen.
            try:
                child.stop()
            except Exception:
                self._logger.exception('Exception stopping child {!r}'
                                       .format(child_name))

    @steal_docstring_from(resource.KATCPResource.wait)
    def wait(self, sensor_name, condition_or_value, timeout=5):
        raise NotImplementedError

    def _child_add_requests(self, child, sensor_keys):
        assert resource.escape_name(child.name) in self.children
        self._children_dirty = True
        self._dirty_groups(child)

    def _child_remove_requests(self, child, sensor_keys):
        assert resource.escape_name(child.name) in self.children
        self._children_dirty = True
        self._dirty_groups(child)

    def _child_add_sensors(self, child, sensor_keys):
        assert resource.escape_name(child.name) in self.children
        self._children_dirty = True

    def _child_remove_sensors(self, child, sensor_keys):
        assert resource.escape_name(child.name) in self.children
        self._children_dirty = True

    def _dirty_groups(self, child):
        groups_spec = self._resources_spec.get('groups', {})
        for group_name, group in dict.items(self.groups):
            if child.name in groups_spec[group_name]:
                group.client_updated(child)

    def __repr__(self):
        return '<{module}.{classname}(name={name}) at 0x{id:x}>'.format(
            module=self.__class__.__module__,
            classname=self.__class__.__name__,
            name=self.name, id=id(self))

class IOLoopThreadWrapper(object):
    default_timeout = None

    def __init__(self, ioloop=None):
        self.ioloop = ioloop = ioloop or tornado.ioloop.IOLoop.current()
        self._thread_id = None
        ioloop.add_callback(self._install)

    def call_in_ioloop(self, fn, args, kwargs, timeout=None):
        timeout = timeout or self.default_timeout
        if get_thread_ident() == self._thread_id:
            raise RuntimeError("Cannot call a thread-wrapped object from the ioloop")
        future, tornado_future = Future(), tornado_Future()
        self.ioloop.add_callback(
            self._ioloop_call, future, tornado_future, fn, args, kwargs)
        try:
            # Use the threadsafe future to block
            return future.result(timeout)
        except TimeoutError:
            raise
        except KeyboardInterrupt:
            print('=== KeyboardInterrupt ===')
            sys.exc_clear()

        except Exception:
            # If we have an exception use the tornado future instead since it will print a
            # nicer traceback.
            tornado_future.result()
            # Should never get here since the tornado future should raise
            assert False, 'Tornado Future should have raised'

    def decorate_callable(self, callable_):
        """Decorate a callable to use call_in_ioloop"""
        @wraps(callable_)
        def decorated(*args, **kwargs):
            # Extract timeout from request itself or use default for ioloop wrapper
            timeout = kwargs.get('timeout')
            return self.call_in_ioloop(callable_, args, kwargs, timeout)

        decorated.__doc__ = '\n\n'.join((
"""Wrapped async call. Will call in ioloop.

This call will block until the original callable has finished running on the ioloop, and
will pass on the return value. If the original callable returns a future, this call will
wait for the future to resolve and return the value or raise the exception that the future
resolves with.

Original Callable Docstring
---------------------------
""",
            textwrap.dedent(decorated.__doc__ or '')))

        return decorated

    def _install(self):
        self._thread_id = get_thread_ident()

    def _ioloop_call(self, future, tornado_future, fn, args, kwargs):
        chain_future(tornado_future, future)
        try:
            result_future = maybe_future(fn(*args, **kwargs))
            chain_future(result_future, tornado_future)
        except Exception:
            tornado_future.set_exc_info(sys.exc_info())

class ThreadSafeMethodAttrWrapper(ObjectWrapper):
    # Attributes must be in the class definition, or else they will be
    # proxied to __subject__
    _ioloop_wrapper = None

    def __init__(self, subject, ioloop_wrapper):
        self._ioloop_wrapper = ioloop_wrapper
        super(ThreadSafeMethodAttrWrapper, self).__init__(subject)

    def __getattr__(self, attr):
        val = super(ThreadSafeMethodAttrWrapper, self).__getattr__(attr)
        if callable(val):
            return self._ioloop_wrapper.decorate_callable(val)
        else:
            return val

    def _getattr(self, attr):
        return self._ioloop_wrapper.call_in_ioloop(getattr, (self.__subject__,
            attr), {})


class ThreadSafeKATCPSensorWrapper(ThreadSafeMethodAttrWrapper):

    @property
    def sampling_strategy(self):
        return self._getattr('sampling_strategy')


class ThreadSafeKATCPClientResourceRequestWrapper(ThreadSafeMethodAttrWrapper):
    @property
    def __call__(self):
        return self._ioloop_wrapper.decorate_callable(self.__subject__.__call__)


class MappingProxy(collections.Mapping):

    def __init__(self, mapping, wrapper):
        self._mapping = mapping
        self._wrapper = wrapper

    def __iter__(self):
        return iter(self._mapping)

    def __len__(self):
        return len(self._mapping)

    def __contains__(self, x):
        return x in self._mapping

    def __getitem__(self, key):
        return self._wrapper(self._mapping[key])


class AttrMappingProxy(MappingProxy):

    def __getattr__(self, attr):
        return self._wrapper(getattr(self._mapping, attr))

    def __dir__(self):
        return self.keys()


class ThreadSafeKATCPClientGroupWrapper(ThreadSafeMethodAttrWrapper):
    """Thread safe wrapper for :class:`ClientGroup`"""

    __slots__ = ['RequestWrapper', 'ResourceWrapper']

    def __init__(self, subject, ioloop_wrapper):
        self.RequestWrapper = partial(ThreadSafeKATCPClientResourceRequestWrapper,
                                      ioloop_wrapper=ioloop_wrapper)
        self.ResourceWrapper = partial(ThreadSafeKATCPClientResourceWrapper,
                                       ioloop_wrapper=ioloop_wrapper)
        super(ThreadSafeKATCPClientGroupWrapper, self).__init__(
            subject, ioloop_wrapper)

    def __iter__(self):
        """Iterate over client members of group."""
        return iter(self.clients)

    def __getitem__(self, index):
        """Get the client at specific index of group."""
        return self.clients[index]

    @property
    def req(self):
        return AttrMappingProxy(self.__subject__.req, self.RequestWrapper)

    @property
    def clients(self):
        async_clients = self.__subject__.clients
        blocking_clients = [self.ResourceWrapper(ac) for ac in async_clients]
        return blocking_clients


class ThreadSafeKATCPClientResourceWrapper(ThreadSafeMethodAttrWrapper):
    """Should work with both KATCPClientResource or KATCPClientResourceContainer"""

    __slots__ = ['ResourceWrapper', 'SensorWrapper', 'RequestWrapper',
                 'GroupWrapper']

    def __init__(self, subject, ioloop_wrapper):
        self.ResourceWrapper = partial(ThreadSafeKATCPClientResourceWrapper,
                                       ioloop_wrapper=ioloop_wrapper)
        self.SensorWrapper = partial(ThreadSafeKATCPSensorWrapper,
                                     ioloop_wrapper=ioloop_wrapper)
        self.RequestWrapper = partial(ThreadSafeKATCPClientResourceRequestWrapper,
                                      ioloop_wrapper=ioloop_wrapper)
        self.GroupWrapper = partial(ThreadSafeKATCPClientGroupWrapper,
                                       ioloop_wrapper=ioloop_wrapper)
        super(ThreadSafeKATCPClientResourceWrapper, self).__init__(
            subject, ioloop_wrapper)

    def __getattr__(self, attr):
        val = super(ThreadSafeKATCPClientResourceWrapper, self).__getattr__(attr)
        if isinstance(val, resource.KATCPResource):
            return self.ResourceWrapper(val)
        elif isinstance(val, ClientGroup):
            return self.GroupWrapper(val)
        else:
            return val

    @property
    def sensor(self):
        return AttrMappingProxy(self.__subject__.sensor, self.SensorWrapper)

    @property
    def sensors(self):
        return self.sensor

    @property
    def req(self):
        return AttrMappingProxy(self.__subject__.req, self.RequestWrapper)

    @property
    def groups(self):
        return AttrMappingProxy(self.__subject__.groups, self.GroupWrapper)

    @property
    def children(self):
        if self.__subject__.children:
            return AttrMappingProxy(self.__subject__.children, self.ResourceWrapper)
        else:
            return AttrDict()

    @property
    def parent(self):
        if self.__subject__.parent:
            return self.ResourceWrapper(self.__subject__.parent)


@tornado.gen.coroutine
def monitor_resource_sync_state(resource, callback, exit_event=None):
    """Coroutine that monitors a KATCPResource's sync state.

    Calls callback(True/False) whenever the resource becomes synced or unsynced. Will
    always do an initial callback(False) call. Exits without calling callback() if
    exit_event is set
    """
    exit_event = exit_event or AsyncEvent()
    callback(False)        # Initial condition, assume resource is not connected

    while not exit_event.is_set():
        # Wait for resource to be synced
        yield until_any(resource.until_synced(), exit_event.until_set())
        if exit_event.is_set():
            break       # If exit event is set we stop without calling callback
        else:
            callback(True)

        # Wait for resource to be un-synced
        yield until_any(resource.until_not_synced(), exit_event.until_set())
        if exit_event.is_set():
            break       # If exit event is set we stop without calling callback
        else:
            callback(False)<|MERGE_RESOLUTION|>--- conflicted
+++ resolved
@@ -561,13 +561,9 @@
                 self._logger.debug('{}: Setting state to "syncing"'.format(self.address_string))
                 self._state.set_state('syncing')
                 if model_changes:
-<<<<<<< HEAD
-                    log.debug('{}: handling model updates: {}'.format(
+                    self._logger.debug('{}: handling model updates: {}'.format(
                         self.address_string, model_changes))
-=======
-                    self._logger.debug('{}: handling model updates: {}'.format(
-                        self.address_string,model_changes))
->>>>>>> 836b21b7
+
                     yield self._update_model(model_changes)
                     self._logger.debug('{}: finished handling model updates'
                               .format(self.address_string))
