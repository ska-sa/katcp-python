# Copyright 2014 National Research Foundation (South African Radio Astronomy Observatory)
# BSD license - see LICENSE for details

from __future__ import division, print_function, absolute_import


# Python 2/3 compatibility stuff
from future import standard_library
standard_library.install_aliases()
<<<<<<< HEAD
from future.moves.builtins import dict

=======
from builtins import *
from builtins import str
from past.utils import old_div
from builtins import object
#
>>>>>>> afb9041c

import logging
import sys
import re
import collections
import math
import time

import tornado

from functools import partial

from concurrent.futures import Future
from builtins import object

from past.utils import old_div
from tornado.concurrent import Future as tornado_Future
from tornado.gen import Return, maybe_future, with_timeout

from katcp import resource, inspecting_client, Message
from katcp.resource import KATCPReply, KATCPSensorError
from katcp.core import (AttrDict, DefaultAttrDict, AsyncCallbackEvent,
                        steal_docstring_from,
                        AsyncState, AsyncEvent, LatencyTimer,
                        until_any, until_some, log_future_exceptions)

# TODO NM 2017-04-13 Importing IOLoopThreadwrapper here for backwards
# compatibility, user code should be changed to import it from the more logical
# katcp.ioloop_manager module.
from katcp.ioloop_manager import (ThreadSafeMethodAttrWrapper,
                                  IOLoopThreadWrapper)

log = logging.getLogger(__name__)

def _normalise_request_name_set(reqs):
    return set(resource.escape_name(r) for r in reqs)

def transform_future(transformation, future):
    """Returns a new future that will resolve with a transformed value

    Takes the resolution value of `future` and applies transformation(*future.result())
    to it before setting the result of the new future with the transformed value. If
    future() resolves with an exception, it is passed through to the new future.

    Assumes `future` is a tornado Future.

    """
    new_future = tornado_Future()
    def _transform(f):
        assert f is future
        if f.exc_info() is not None:
            new_future.set_exc_info(f.exc_info())
        else:
            try:
                new_future.set_result(transformation(f.result()))
            except Exception:
                # An exception here idicates that the transformation was unsuccesful
                new_future.set_exc_info(sys.exc_info())

    future.add_done_callback(_transform)
    return new_future

@tornado.gen.coroutine
def list_sensors(parent_class, sensor_items, filter, strategy, status,
                 use_python_identifiers, tuple, refresh):
    """Helper for implementing :meth:`katcp.resource.KATCPResource.list_sensors`

    Parameters
    ----------

    sensor_items : tuple of sensor-item tuples
        As would be returned the items() method of a dict containing KATCPSensor objects
        keyed by Python-identifiers.
    parent_class: KATCPClientResource or KATCPClientResourceContainer
        Is used for prefix calculation
    Rest of parameters as for :meth:`katcp.resource.KATCPResource.list_sensors`
    """
    filter_re = re.compile(filter)
    found_sensors = []
    none_strat = resource.normalize_strategy_parameters('none')
    sensor_dict = dict(sensor_items)
    for sensor_identifier in sorted(sensor_dict.keys()):
        sensor_obj = sensor_dict[sensor_identifier]
        search_name = (sensor_identifier if use_python_identifiers
                       else sensor_obj.name)
        name_match = filter_re.search(search_name)
        # Only include sensors with strategies
        strat_match = not strategy or sensor_obj.sampling_strategy != none_strat
        if name_match and strat_match:
            if refresh:
                # First refresh the sensor reading
                yield sensor_obj.get_value()
            # Determine the sensorname prefix:
            # parent_name. except for aggs when in KATCPClientResourceContinaer
            prefix = ""
            if isinstance(parent_class, KATCPClientResourceContainer):
                if sensor_obj.name.startswith("agg_"):
                    prefix = ""
                else:
                    prefix = sensor_obj.parent_name + "."
            if not status or (sensor_obj.reading.status in status):
                # Only include sensors of the given status
                if tuple:
                    # (sensor.name, sensor.value, sensor.value_seconds, sensor.type, sensor.units, sensor.update_seconds, sensor.status, strategy_and_params)
                    found_sensors.append((
                        prefix+sensor_obj.name,
                        sensor_obj.reading.value,
                        sensor_obj.reading.timestamp,
                        sensor_obj.type,
                        sensor_obj.units,
                        sensor_obj.reading.received_timestamp,
                        sensor_obj.reading.status,
                        sensor_obj.sampling_strategy
                        ))
                else:
                    found_sensors.append(resource.SensorResultTuple(
                        object=sensor_obj,
                        name=prefix+sensor_obj.name,
                        python_identifier=sensor_identifier,
                        description=sensor_obj.description,
                        units=sensor_obj.units,
                        type=sensor_obj.type,
                        reading=sensor_obj.reading))
    raise tornado.gen.Return(found_sensors)


class ReplyWrappedInspectingClientAsync(inspecting_client.InspectingClientAsync):
    """Adds wrapped_request() method that wraps reply in a KATCPReply """

    reply_wrapper = staticmethod(lambda x : KATCPReply(*x))

    def wrapped_request(self, request, *args, **kwargs):
        """Create and send a request to the server.

        This method implements a very small subset of the options
        possible to send an request. It is provided as a shortcut to
        sending a simple wrapped request.

        Parameters
        ----------
        request : str
            The request to call.
        *args : list of objects
            Arguments to pass on to the request.

        Keyword Arguments
        -----------------
        timeout : float or None, optional
            Timeout after this amount of seconds (keyword argument).
        mid : None or int, optional
            Message identifier to use for the request message. If None, use either
            auto-incrementing value or no mid depending on the KATCP protocol version
            (mid's were only introduced with KATCP v5) and the value of the `use_mid`
            argument. Defaults to None.
        use_mid : bool
            Use a mid for the request if True.

        Returns
        -------
        future object that resolves with the
        :meth:`katcp.client.DeviceClient.future_request` response wrapped in
        self.reply_wrapper

        Example
        -------

        ::

        wrapped_reply = yield ic.simple_request('help', 'sensor-list')

        """
        f = tornado_Future()
        try:
            use_mid = kwargs.get('use_mid')
            timeout = kwargs.get('timeout')
            mid = kwargs.get('mid')
            msg = Message.request(request, *args, mid=mid)
        except Exception:
            f.set_exc_info(sys.exc_info())
            return f
        return transform_future(self.reply_wrapper,
                                self.katcp_client.future_request(msg, timeout, use_mid))

class KATCPClientResource(resource.KATCPResource):
    """Class managing a client connection to a single KATCP resource

    Inspects the KATCP interface of the resources, exposing sensors and requests as per
    the :class:`katcp.resource.KATCPResource` API. Can also operate without exposin
    """

    MAX_LOOP_LATENCY = 0.03
    """
    When doing potentially tight loops in coroutines yield tornado.gen.moment
    after this much time. This is a suggestion for methods to use.
    """

    @property
    def state(self):
        return self._state.state

    @property
    def controlled(self):
        return self._controlled

    @property
    def req(self):
        return self._req

    @property
    def sensor(self):
        return self._sensor

    @property
    def address(self):
        return self._address

    @property
    def host(self):
        return self._address[0]

    @property
    def port(self):
        return self._address[1]

    @property
    def address_string(self):
        return "{}:{}".format(*self._address)

    @property
    def name(self):
        return self._name

    @property
    def description(self):
        return self._description

    @property
    def parent(self):
        return self._parent

    @property
    def parent_name(self):
        return self._parent.name

    @property
    def children(self):
        return {}

    @property
    def synced(self):
        return self.state == 'synced'

    @property
    def versions(self):
        try:
            ic = self._inspecting_client
        except AttributeError:
            raise RuntimeError('Cannot find inspecting client, have you called start()?')
        return ic.katcp_client.versions

    @property
    def last_connect_time(self):
        try:
            ic = self._inspecting_client
        except AttributeError:
            raise RuntimeError('Cannot find inspecting client, have you called start()?')
        return ic.katcp_client.last_connect_time

    @property
    def dummy_unknown_requests(self):
        return self._dummy_unknown_requests

    def __init__(self, resource_spec, parent=None, logger=log):
        """Initialise resource with given specification

        Parameters
        ----------
        resource_spec : dict with resource specifications. Keys:
          name : str
              Name of the resource.
          description : str, optional
              Description of the resource.
          address : (host, port), host as str, port as int
          always_allowed_requests : seq of str,
              KACTP requests that are always allowed, even when the resource is not
              controlled. '-' and '_' will be treated equivalently.
          always_excluded_requests : seq of str,
              KACTP requests that are never allowed, even if the resource is
              controlled. Overrides requests in `always_allowed_requests`. '-' and '_'
              will be treated equivalently.
          controlled : bool, default: False
              True if control over the device (i.e. KATCP requests) is to be exposed.
          auto_reconnect : bool, default: True
              If True, auto-reconnect should the network connection be closed.
          auto_reconnect_delay : float seconds. Default : 0.5s
              Delay between reconnection retries.
          dummy_unknown_requests : bool. Default : False
              If true, provide dummy request functions for any unknown requests. Can be
              used as a rough simulation of a device for testing when some requests are
              not available.
          preset_protocol_flags : :class:`katcp.core.ProtocolFlags` instance
              Assume these protocol settings and ignore the server's
              #katcp-protocol informs.
          # TODO(NM) 'keep', ie. katcorelib behaviour where requests / sensors never
          # disappear even if the device looses them. Or was it only sensors? Should look
          # at katcorelib

          # TODO, not implemented, proposed below for light non-inspecting mode

          inspect : bool, default : True
              Inspect the resource's KATCP interface for sensors and requests
          assumed_requests : ...
          assumed_sensors : ...

        parent : :class:`KATCPResource` or None
            Parent KATCPResource object if this client is a child in a resource
            hierarcy

        logger : object, optional
           Python Logger object to log to. Default is the module logger

        """
        super(KATCPClientResource, self).__init__()
        self._address = resource_spec['address']
        self._name = resource_spec['name']
        self._description = resource_spec.get('description', '')
        self.always_allowed_requests = _normalise_request_name_set(
            resource_spec.get('always_allowed_requests', set()) )
        self.always_excluded_requests = _normalise_request_name_set(
            resource_spec.get('always_excluded_requests', set()) )
        self._controlled = resource_spec.get('controlled', False)
        self.auto_reconnect = resource_spec.get('auto_reconnect', True)
        self.auto_reconnect_delay = resource_spec.get('auto_reconnect_delay', 0.5)
        self._sensor_strategy_cache = {}
        self._sensor_listener_cache = collections.defaultdict(list)
        self._logger = logger
        self._parent = parent
        self._ioloop_set_to = None
        self._sensor = AttrDict()
        self._dummy_unknown_requests = bool(resource_spec.get('dummy_unknown_requests'))
        if self._dummy_unknown_requests:
            DummyRequest = partial(
                resource.KATCPDummyRequest,
                {'name':'dummy', 'description': 'No help for dummies',
                 'timeout_hint': None})
            self._req = DefaultAttrDict(DummyRequest)
        else:
            self._req = AttrDict()

        # Save the pop() / items() methods in case a sensor/request with the same name is
        # added
        self._preset_protocol_flags = resource_spec.get('preset_protocol_flags')
        self._state = AsyncState(("disconnected", "syncing", "synced"))
        self._connected = AsyncCallbackEvent(self._update_state)
        self._sensors_synced = AsyncCallbackEvent(self._update_state)
        self._requests_synced = AsyncCallbackEvent(self._update_state)

    def is_connected(self):
        """Indication of the connection state

        Returns True if state is not "disconnected", i.e "syncing" or "synced"
        """
        return not self.state == 'disconnected'

    def until_state(self, state, timeout=None):
        """Future that resolves when a certain client state is attained

        Parameters
        ----------

        state : str
            Desired state, one of ("disconnected", "syncing", "synced")
        timeout: float
            Timeout for operation in seconds.
        """
        return self._state.until_state(state, timeout=timeout)

    def wait_connected(self, timeout=None):
        """Future that resolves when the state is not 'disconnected'."""
        return self._state.until_state_in('syncing', 'synced', timeout=timeout)

    def _update_state(self, _flag=None):
        # Update self._state, optional _flag parameter is ignored to be compatible with
        # AsyncCallbackEvent
        if not self._connected.isSet():
            self._state.set_state('disconnected')
        else:
            if self._sensors_synced.isSet() and self._requests_synced.isSet():
                self._state.set_state('synced')
            else:
                self._state.set_state('syncing')

    def set_ioloop(self, ioloop=None):
        """Set the tornado ioloop to use

        Defaults to tornado.ioloop.IOLoop.current() if set_ioloop() is not called or if
        ioloop=None. Must be called before start()
        """
        self._ioloop_set_to = ioloop

    def start(self):
        """Start the client and connect"""
        # TODO (NM 2015-03-12) Some checking to prevent multiple calls to start()
        host, port = self.address
        ic = self._inspecting_client = self.inspecting_client_factory(
            host, port, self._ioloop_set_to)
        self.ioloop = ic.ioloop
        if self._preset_protocol_flags:
            ic.preset_protocol_flags(self._preset_protocol_flags)
        ic.katcp_client.auto_reconnect_delay = self.auto_reconnect_delay
        ic.set_state_callback(self._inspecting_client_state_callback)
        ic.request_factory = self._request_factory
        self._sensor_manager = KATCPClientResourceSensorsManager(
            ic, self.name, logger=self._logger)
        ic.handle_sensor_value()
        ic.sensor_factory = self._sensor_manager.sensor_factory

        # Steal some methods from _sensor_manager
        self.reapply_sampling_strategies = self._sensor_manager.reapply_sampling_strategies
        log_future_exceptions(self._logger, ic.connect())

    def inspecting_client_factory(self, host, port, ioloop_set_to):
        """Return an instance of :class:`ReplyWrappedInspectingClientAsync` or similar

        Provided to ease testing. Dynamically overriding this method after instantiation
        but before start() is called allows for deep brain surgery. See
        :class:`katcp.fake_clients.fake_inspecting_client_factory`

        """
        return ReplyWrappedInspectingClientAsync(
            host, port, ioloop=ioloop_set_to, auto_reconnect=self.auto_reconnect)

    def until_synced(self, timeout=None):
        """Convenience method to wait (with Future) until client is synced"""
        return self._state.until_state('synced', timeout=timeout)

    def until_not_synced(self, timeout=None):
        """Convenience method to wait (with Future) until client is not synced"""
        not_synced_states = [state for state in self._state.valid_states
                             if state != 'synced']
        not_synced_futures = [self._state.until_state(state)
                              for state in not_synced_states]
        return until_any(*not_synced_futures, timeout=timeout)

    @steal_docstring_from(resource.KATCPResource.list_sensors)
    def list_sensors(self, filter="", strategy=False, status="",
                     use_python_identifiers=True, tuple=False, refresh=False):
        return list_sensors(self,
            dict.items(self.sensor), filter, strategy, status, use_python_identifiers, tuple, refresh)

    @tornado.gen.coroutine
    def set_sampling_strategies(self, filter, strategy_and_parms):
        """Set a strategy for all sensors matching the filter, including unseen sensors
        The strategy should persist across sensor disconnect/reconnect.

        filter : str
            Filter for sensor names
        strategy_and_params : seq of str or str
            As tuple contains (<strat_name>, [<strat_parm1>, ...]) where the strategy
            names and parameters are as defined by the KATCP spec. As str contains the
            same elements in space-separated form.

        Returns
        -------
        done : tornado Future
            Resolves when done
        """
        sensor_list = yield self.list_sensors(filter=filter)
        sensor_dict = {}
        for sens in sensor_list:
            # Set the strategy on each sensor
            try:
                sensor_name = sens.object.normalised_name
                yield self.set_sampling_strategy(sensor_name, strategy_and_parms)
                sensor_dict[sensor_name] = strategy_and_parms
            except Exception as exc:
                self._logger.exception(
                    'Unhandled exception trying to set sensor strategies {!r} for {} ({})'
                    .format(strategy_and_parms, sens, exc))
                sensor_dict[sensor_name] = None
        # Otherwise, depend on self._add_sensors() to handle it from the cache when the sensor appears\
        raise tornado.gen.Return(sensor_dict)

    @tornado.gen.coroutine
    def set_sampling_strategy(self, sensor_name, strategy_and_parms):
        """Set a strategy for a sensor even if it is not yet known.
        The strategy should persist across sensor disconnect/reconnect.

        sensor_name : str
            Name of the sensor
        strategy_and_params : seq of str or str
            As tuple contains (<strat_name>, [<strat_parm1>, ...]) where the strategy
            names and parameters are as defined by the KATCP spec. As str contains the
            same elements in space-separated form.

        Returns
        -------
        done : tornado Future
            Resolves when done
        """
        sensor_name = resource.escape_name(sensor_name)
        sensor_obj = dict.get(self._sensor, sensor_name)
        self._sensor_strategy_cache[sensor_name] = strategy_and_parms
        sensor_dict = {}
        self._logger.debug(
                'Cached strategy {} for sensor {}'
                .format(strategy_and_parms, sensor_name))
        if sensor_obj:
            # The sensor exists, so set the strategy and continue. Log errors,
            # but don't raise anything
            try:
                yield sensor_obj.set_sampling_strategy(strategy_and_parms)
                sensor_dict[sensor_name] = strategy_and_parms
            except Exception as exc:
                self._logger.exception(
                    'Unhandled exception trying to set sensor strategy {!r} for sensor {} ({})'
                    .format(strategy_and_parms, sensor_name, exc))
                sensor_dict[sensor_name] = str(exc)
        # Otherwise, depend on self._add_sensors() to handle it from the cache when the sensor appears
        raise tornado.gen.Return(sensor_dict)

    def drop_sampling_strategy(self, sensor_name):
        """Drop the sampling strategy for the named sensor from the cache

        Calling :meth:`set_sampling_strategy` requires the requested strategy to
        be memorised so that it can automatically be reapplied.  This method
        causes the strategy to be forgotten.  There is no change to the current
        strategy.  No error is raised if there is no strategy to drop.

        Parameters
        ----------

        sensor_name : str
            Name of the sensor

        """
        sensor_name = resource.escape_name(sensor_name)
        # drop from both the internal cache, and the sensor manager's cache
        self._sensor_strategy_cache.pop(sensor_name, None)
        self._sensor_manager.drop_sampling_strategy(sensor_name)

    @tornado.gen.coroutine
    def set_sensor_listener(self, sensor_name, listener):
        """Set a sensor listener for a sensor even if it is not yet known
        The listener registration should persist across sensor disconnect/reconnect.

        sensor_name : str
            Name of the sensor
        listener : callable
            Listening callable that will be registered on the named sensor when it becomes
            available. Callable as for :meth:`KATCPSensor.register_listener`

        """

        sensor_name = resource.escape_name(sensor_name)
        sensor_obj = dict.get(self._sensor, sensor_name)
        self._sensor_listener_cache[sensor_name].append(listener)
        sensor_dict = {}
        self._logger.debug(
                'Cached listener {} for sensor {}'
                .format(listener, sensor_name))
        if sensor_obj:
            # The sensor exists, so register the listener and continue.
            try:
                sensor_obj.register_listener(listener, reading=True)
                sensor_dict[sensor_name] = listener
                self._logger.debug(
                    'Registered listener {} for sensor {}'
                    .format(listener, sensor_name))
            except Exception as exc:
                self._logger.exception(
                    'Unhandled exception trying to set sensor listener {} for sensor {} ({})'
                    .format(listener, sensor_name, exc))
                sensor_dict[sensor_name] = str(exc)
        # Otherwise, depend on self._add_sensors() to handle it from the cache when the sensor appears
        raise tornado.gen.Return(sensor_dict)

    def _request_factory(self, **request_description):
        return KATCPClientResourceRequest(
            request_description, self._inspecting_client, self.is_active)

    @tornado.gen.coroutine
    def _inspecting_client_state_callback(self, state, model_changes):
        self._logger.debug('{}: Received {}, {}'
                  .format(self.address_string, state, model_changes))
        if state.connected:
            if not state.synced:
                self._logger.debug('{}: Setting state to "syncing"'.format(self.address_string))
                self._state.set_state('syncing')
                if model_changes:
                    self._logger.debug('{}: handling model updates: {}'.format(
                        self.address_string, model_changes))

                    yield self._update_model(model_changes)
                    self._logger.debug('{}: finished handling model updates'
                              .format(self.address_string))
                if state.data_synced:
                    # Reapply cached sensor strategies. Can only be done if
                    # data_synced==True, or else the
                    # self._inspecting_client.future_check_sensor() will deadlock
                    self._logger.debug('{}: Reapplying sampling strategies'
                              .format(self.address_string))
                    yield self._sensor_manager.reapply_sampling_strategies()
                    self._logger.debug('{}: Done Reapplying sampling strategies'
                              .format(self.address_string))
            else:
                self._logger.debug('{}: Setting state to "synced"'
                          .format(self.address_string))
                self._state.set_state('synced')
        else:
            self._logger.debug('{}: Setting state to "disconnected"'
                      .format(self.address_string))
            self._state.set_state('disconnected')

        self._logger.debug('Done with _inspecting_client_state_callback')

    @tornado.gen.coroutine
    def _update_model(self, model_changes):
        if 'requests' in model_changes:
            self._logger.debug('Removing requests')
            yield self._remove_requests(model_changes.requests.removed)
            self._logger.debug('Adding requests')
            yield self._add_requests(model_changes.requests.added)
            self._logger.debug('Done with requests')
        if 'sensors' in model_changes:
            self._logger.debug('Removing sensors')
            yield self._remove_sensors(model_changes.sensors.removed)
            self._logger.debug('Adding sensors')
            yield self._add_sensors(model_changes.sensors.added)
            self._logger.debug('Done with sensors')
        self._logger.debug('Done with model')


    @tornado.gen.coroutine
    def _add_requests(self, request_keys):
        # Instantiate KATCPRequest instances and store on self.req

        # Use LatencyTimer to avoid starving the ioloop
        latency_timer = LatencyTimer(self.MAX_LOOP_LATENCY)

        request_instance_fut = {}
        for key in request_keys:
            fut = request_instance_fut[key] = (
                self._inspecting_client.future_get_request(key))
            latency_timer.check_future(fut)
            if latency_timer.time_to_yield():
                yield tornado.gen.moment

        request_instances = yield request_instance_fut

        added_names = []
        for r_name, r_obj in list(request_instances.items()):
            r_name_escaped = resource.escape_name(r_name)
            if r_name_escaped in self.always_excluded_requests:
                continue
            if self.controlled or r_name_escaped in self.always_allowed_requests:
                self._req[r_name_escaped] = r_obj
                added_names.append(r_name_escaped)

        if self.parent and added_names:
            self.parent._child_add_requests(self, added_names)

    @tornado.gen.coroutine
    def _remove_requests(self, request_keys):
        # Remove KATCPRequest instances from self.req
        removed_names = []
        for r_name in request_keys:
            r_name_escaped = resource.escape_name(r_name)
            # Must not raise exception when popping a non-existing request, since it may
            # never have been added due to request exclusion rules.
            if dict.pop(self.req, r_name_escaped, None):
                removed_names.append(r_name_escaped)

        if self.parent and removed_names:
            self.parent._child_remove_requests(self, removed_names)

    @tornado.gen.coroutine
    def _add_sensors(self, sensor_keys):
        # Use LatencyTimer to avoid starving the ioloop
        latency_timer = LatencyTimer(self.MAX_LOOP_LATENCY)
        sensor_instance_fut = {}
        # Get KATCPSensor instance futures from inspecting client
        for key in sensor_keys:
            fut = sensor_instance_fut[key] = (
                self._inspecting_client.future_get_sensor(key))
            latency_timer.check_future(fut)
            if latency_timer.time_to_yield():
                yield tornado.gen.moment

        sensor_instances = yield sensor_instance_fut
        # Store KATCPSensor instances in self.sensor
        added_names = []
        for s_name, s_obj in list(sensor_instances.items()):
            s_name_escaped = resource.escape_name(s_name)
            self._sensor[s_name_escaped] = s_obj
            preset_strategy = self._sensor_strategy_cache.get(s_name_escaped)
            if preset_strategy:
                self._logger.debug('Setting preset strategy for sensor {} to {!r}'
                                   .format(s_name, preset_strategy))
                try:
                    yield s_obj.set_sampling_strategy(preset_strategy)
                except Exception:
                    self._logger.exception(
                        'Exception trying to pre-set sensor strategy for sensor {}'
                        .format(s_name))
            preset_listeners = self._sensor_listener_cache.get(s_name_escaped)
            if preset_listeners:
                try:
                    for listener in preset_listeners:
                        s_obj.register_listener(listener, reading=True)
                except Exception:
                    self._logger.exception(
                        'Exception trying to pre-set sensor listeners for sensor {}'
                        .format(s_name))

            added_names.append(s_name_escaped)

        if self.parent:
            self.parent._child_add_sensors(self, added_names)

    @tornado.gen.coroutine
    def _remove_sensors(self, sensor_keys):
        # Remove KATCPSensor instances from self.sensor
        removed_names = []
        for s_name in sensor_keys:
            s_name_escaped = resource.escape_name(s_name)
            if s_name_escaped in self.sensor:
                dict.pop(self.sensor, s_name_escaped)
                removed_names.append(s_name_escaped)

        if self.parent:
            self.parent._child_remove_sensors(self, removed_names)

    def stop(self):
        self._inspecting_client.stop()

    def until_stopped(self, timeout=None):
        """Return future that resolves when the inspecting client has stopped

        See the `DeviceClient.until_stopped` docstring for parameter
        definitions and more info.
        """
        return self._inspecting_client.until_stopped(timeout)

    def __repr__(self):
        return '<{module}.{classname}(name={name}) at 0x{id:x}>'.format(
            module=self.__class__.__module__,
            classname=self.__class__.__name__,
            name=self.name, id=id(self))


class KATCPClientResourceSensorsManager(object):
    """Implementation of KATSensorsManager ABC for a directly-connected client

    Assumes that all methods are called from the same ioloop context
    """

    def __init__(self, inspecting_client, resource_name, logger=log):
        self._inspecting_client = inspecting_client
        self.time = inspecting_client.ioloop.time
        self._strategy_cache = {}
        self._resource_name = resource_name
        self._logger = logger

    def _get_strategy_cache_key(self, sensor_name):
        """Lookup sensor name in cache, allowing names in escaped form

        The strategy cache uses the normal KATCP sensor names as the keys.
        In order to allow access using an escaped sensor name, this method
        tries to find the normal form of the name.

        Returns
        -------

        key : str
            If there is a match, the cache key is returned.
            If no match, then the sensor_name is returned unchanged.

        """
        # try for a direct match first, otherwise do full comparison
        if sensor_name in self._strategy_cache:
            return sensor_name
        else:
            escaped_name = resource.escape_name(sensor_name)
            for key in self._strategy_cache:
                escaped_key = resource.escape_name(key)
                if escaped_key == escaped_name:
                    return key
        # no match
        return sensor_name

    @property
    def resource_name(self):
        return self._resource_name

    def sensor_factory(self, **sensor_description):
        # kwargs as for inspecting_client.InspectingClientAsync.sensor_factory
        sens = resource.KATCPSensor(sensor_description, self)
        sensor_name = sensor_description['name']
        cached_strategy = self._strategy_cache.get(sensor_name)
        if cached_strategy:
            log_future_exceptions(self._logger, self.set_sampling_strategy(
                sensor_name, cached_strategy))
        return sens

    def get_sampling_strategy(self, sensor_name):
        """Get the current sampling strategy for the named sensor

        Parameters
        ----------

        sensor_name : str
            Name of the sensor (normal or escaped form)

        Returns
        -------

        strategy : tuple of str
            contains (<strat_name>, [<strat_parm1>, ...]) where the strategy names and
            parameters are as defined by the KATCP spec
        """
        cache_key = self._get_strategy_cache_key(sensor_name)
        cached = self._strategy_cache.get(cache_key)
        if not cached:
            return resource.normalize_strategy_parameters('none')
        else:
            return cached

    @tornado.gen.coroutine
    def set_sampling_strategy(self, sensor_name, strategy_and_params):
        """Set the sampling strategy for the named sensor

        Parameters
        ----------

        sensor_name : str
            Name of the sensor
        strategy_and_params : seq of str or str
            As tuple contains (<strat_name>, [<strat_parm1>, ...]) where the
            strategy names and parameters are as defined by the KATCP spec. As
            str contains the same elements in space-separated form.

        Returns
        -------
        sensor_strategy : tuple
            (success, info) with

            success : bool
                True if setting succeeded for this sensor, else False
            info : tuple
               Normalibed sensor strategy and parameters as tuple if
               success == True else, sys.exc_info() tuple for the error
               that occured.
        """
        try:
            strategy_and_params = resource.normalize_strategy_parameters(
                strategy_and_params)
            self._strategy_cache[sensor_name] = strategy_and_params
            reply = yield self._inspecting_client.wrapped_request(
                'sensor-sampling', sensor_name, *strategy_and_params)
            if not reply.succeeded:
                raise KATCPSensorError('Error setting strategy for sensor {0}: \n'
                                       '{1!s}'.format(sensor_name, reply))
            sensor_strategy = (True, strategy_and_params)
        except Exception as e:
            self._logger.exception('Exception found!')
            sensor_strategy = (False, str(e))
        raise tornado.gen.Return(sensor_strategy)

    def drop_sampling_strategy(self, sensor_name):
        """Drop the sampling strategy for the named sensor from the cache

        Calling :meth:`set_sampling_strategy` requires the sensor manager to
        memorise the requested strategy so that it can automatically be reapplied.
        If the client is no longer interested in the sensor, or knows the sensor
        may be removed from the server, then it can use this method to ensure the
        manager forgets about the strategy.  This method will not change the current
        strategy.  No error is raised if there is no strategy to drop.

        Parameters
        ----------

        sensor_name : str
            Name of the sensor (normal or escaped form)

        """
        cache_key = self._get_strategy_cache_key(sensor_name)
        self._strategy_cache.pop(cache_key, None)

    @tornado.gen.coroutine
    def reapply_sampling_strategies(self):
        """Reapply all sensor strategies using cached values"""
        check_sensor = self._inspecting_client.future_check_sensor
        for sensor_name, strategy in list(self._strategy_cache.items()):
            try:
                sensor_exists = yield check_sensor(sensor_name)
                if not sensor_exists:
                    self._logger.warn('Did not set strategy for non-existing sensor {}'
                                      .format(sensor_name))
                    continue

                result = yield self.set_sampling_strategy(sensor_name, strategy)
            except KATCPSensorError as e:
                self._logger.error('Error reapplying strategy for sensor {0}: {1!s}'
                                   .format(sensor_name, e))
            except Exception:
                self._logger.exception('Unhandled exception reapplying strategy for '
                                       'sensor {}'.format(sensor_name), exc_info=True)

    @tornado.gen.coroutine
    @steal_docstring_from(resource.KATCPSensorsManager.poll_sensor)
    def poll_sensor(self, sensor_name):
        reply = yield self._inspecting_client.wrapped_request(
            'sensor-value', sensor_name)
        if not reply.succeeded:
            raise KATCPSensorError('Error polling sensor {0}: \n'
                                   '{1!s}'.format(sensor_name, reply))
# Register with the ABC
resource.KATCPSensorsManager.register(KATCPClientResourceSensorsManager)

class KATCPClientResourceRequest(resource.KATCPRequest):
    """Callable wrapper around a KATCP request

    """
    def __init__(self, request_description, client, is_active=lambda : True):
        """Initialize request with given description and network client

        Parameters
        ----------
        request_description : dict
            Description of KATCP request as required by
            :class:`katcp.resource.KATCPRequest` init method
        client : client obj
            KATCP client connected to the KATCP resource that exposes a wrapped_request()
            method like :meth:`ReplyWrappedInspectingClientAsync.wrapped_request`.
        is_active : callable, optional
            Returns True if this request is active, else False

        """
        self._client = client
        super(KATCPClientResourceRequest, self).__init__(request_description, is_active)

    def issue_request(self, *args, **kwargs):
        """Issue the wrapped request to the server.

        Parameters
        ----------
        *args : list of objects
            Arguments to pass on to the request.

        Keyword Arguments
        -----------------
        timeout : float or None, optional
            Timeout after this amount of seconds (keyword argument).
        mid : None or int, optional
            Message identifier to use for the request message. If None, use either
            auto-incrementing value or no mid depending on the KATCP protocol version
            (mid's were only introduced with KATCP v5) and the value of the `use_mid`
            argument. Defaults to None.
        use_mid : bool
            Use a mid for the request if True.

        Returns
        -------
        future object that resolves with an :class:`katcp.resource.KATCPReply`
        instance

        """
        timeout = kwargs.pop('timeout', None)
        if timeout is None:
            timeout = self.timeout_hint
        kwargs['timeout'] = timeout
        return self._client.wrapped_request(self.name, *args, **kwargs)

class GroupRequest(object):
    """Couroutine wrapper around a specific KATCP request for a group of clients.

    Each available KATCP request supported by group has an associated
    :class:`GroupRequest` object in the hierarchy. This wrapper is mainly for
    interactive convenience. It provides the KATCP request help string as a
    docstring accessible via IPython's question mark operator.

    Call Parameters
    ---------------

    Call parameters are all forwarded to the :class:`KATCPRequest` instance of each
    client in the group.

    Return Value
    ------------
    Returns a tornado future that resolves with a :class:`GroupResults` instance that
    contains the replies of each client. If a particular client does not have the request,
    its result is None.

    """
    def __init__(self, group, name, description):
        """Initialise the GroupRequest

        Parameters
        ----------
        group : :class:`ClientGroup` object
            Client group to which requests will be sent
        name : string
            Name of the KATCP request
        description : string
            Help string associated with this KATCP request

        """

        self.group = group
        self.name = name
        self.description = description
        self.__doc__ = '\n'.join(('KATCP Documentation',
                                  '===================',
                                  description,
                                  'GroupRequest Documentation',
                                  '==========================',
                                  self.__doc__ or ''))

    @tornado.gen.coroutine
    def __call__(self, *args, **kwargs):
        result_futures = {}
        none_future = Future()
        none_future.set_result(None)
        for client in self.group.clients:
            request_method = getattr(client.req, self.name, None)
            if request_method:
                result_futures[client.name] = request_method(*args, **kwargs)
            else:
                result_futures[client.name] = none_future

        results = yield result_futures
        raise Return(GroupResults(results))


class GroupResults(dict):
    """The result of a group request.

    This has a dictionary interface, with the client names as keys and the
    corresponding replies from each client as values. The replies are stored as
    :class:`KATCPReply` objects, or are None for clients
    that did not support the request.

    The result will evalue to a truthy value if all the requests succeeded, i.e.
    ::

        if result:
            handle_success()
        else:
            handle_failure()

    should work as expected.

    """
    def __bool__(self):
        """True if katcp request succeeded on all clients."""
        return all(self.values())

    # MM Investigate this
    # Was not handled automatrically by futurize, see
    # https://github.com/PythonCharmers/python-future/issues/282
    if sys.version_info[0] == 2:
        __nonzero__ = __bool__

    @property
    def succeeded(self):
        """True if katcp request succeeded on all clients."""
        return bool(self)


class ClientGroup(object):
    """Create a group of similar clients.

    Parameters
    ----------
    name : str
        Name of the group of clients.
    clients : list of :class:`KATCPResource` objects
        Clients to put into the group.
    """
    def __init__(self, name, clients):
        self.name = name
        self._clients_dirty = True
        self.clients = tuple(clients)

    def __iter__(self):
        """Iterate over client members of group."""
        return iter(self.clients)

    def __getitem__(self, index):
        """Get the client at specific index of group."""
        return self.clients[index]

    def __len__(self):
        """Number of client members in group."""
        return len(self.clients)

    @property
    def req(self):
        if self._clients_dirty:
            if any(client.dummy_unknown_requests for client in self.clients):
                DummyRequest = partial(
                    resource.KATCPDummyRequest,
                    {'name':'dummy', 'description': 'No help for dummies',
                     'timeout_hint': None})
                self._req = DefaultAttrDict(DummyRequest)
            else:
                self._req = AttrDict()
            for client in self.clients:
                for name, request in dict.iteritems(client.req):
                    if name not in self._req:
                        self._req[name] = GroupRequest(self, name,
                                                       request.description)
            self._clients_dirty = False

        return self._req

    def client_updated(self, client):
        """Called to notify this group that a client has been updated."""
        assert client in self.clients
        self._clients_dirty = True

    def is_connected(self):
        """Indication of the connection state of all clients in the group"""
        return all([c.is_connected() for c in self.clients])

    @tornado.gen.coroutine
    def set_sampling_strategies(self, filter, strategy_and_params):
        """Set sampling strategy for the sensors of all the group's clients.

        Only sensors that match the specified filter are considered. See the
        `KATCPResource.set_sampling_strategies` docstring for parameter
        definitions and more info.

        Returns
        -------
        sensors_strategies : tornado Future
           Resolves with a dict with client names as keys and with the value as
           another dict. The value dict is similar to the return value
           described in the `KATCPResource.set_sampling_strategies` docstring.
        """
        futures_dict = {}
        for res_obj in self.clients:
            futures_dict[res_obj.name] = res_obj.set_sampling_strategies(
                filter, strategy_and_params)
        sensors_strategies = yield futures_dict
        raise tornado.gen.Return(sensors_strategies)

    @tornado.gen.coroutine
    def set_sampling_strategy(self, sensor_name, strategy_and_params):
        """Set sampling strategy for the sensors of all the group's clients.

        Only sensors that match the specified filter are considered. See the
        `KATCPResource.set_sampling_strategies` docstring for parameter
        definitions and more info.

        Returns
        -------
        sensors_strategies : tornado Future
           Resolves with a dict with client names as keys and with the value as
           another dict. The value dict is similar to the return value
           described in the `KATCPResource.set_sampling_strategies` docstring.
        """
        futures_dict = {}
        for res_obj in self.clients:
            futures_dict[res_obj.name] = res_obj.set_sampling_strategy(
                sensor_name, strategy_and_params)
        sensors_strategies = yield futures_dict
        raise tornado.gen.Return(sensors_strategies)

    @tornado.gen.coroutine
    def wait(self, sensor_name, condition_or_value, timeout=5.0, quorum=None,
             max_grace_period=1.0):
        """Wait for sensor present on all group clients to satisfy a condition.

        Parameters
        ----------
        sensor_name : string
            The name of the sensor to check
        condition_or_value : obj or callable, or seq of objs or callables
            If obj, sensor.value is compared with obj. If callable,
            condition_or_value(reading) is called, and must return True if its
            condition is satisfied. Since the reading is passed in, the value,
            status, timestamp or received_timestamp attributes can all be used
            in the check.
        timeout : float or None
            The total timeout in seconds (None means wait forever)
        quorum : None or int or float
            The number of clients that are required to satisfy the condition,
            as either an explicit integer or a float between 0 and 1 indicating
            a fraction of the total number of clients, rounded up. If None,
            this means that all clients are required (the default). Be warned
            that a value of 1.0 (float) indicates all clients while a value
            of 1 (int) indicates a single client...
        max_grace_period : float or None
            After a quorum or initial timeout is reached, wait up to this long
            in an attempt to get the rest of the clients to satisfy condition
            as well (achieving effectively a full quorum if all clients behave)

        Returns
        -------
        This command returns a tornado Future that resolves with True when a
        quorum of clients satisfy the sensor condition, or False if a quorum
        is not reached after a given timeout period (including a grace period).

        Raises
        ------
        :class:`KATCPSensorError`
            If any of the sensors do not have a strategy set, or if the named
            sensor is not present

        """
        if quorum is None:
            quorum = len(self.clients)
        elif quorum > 1:
            if not isinstance(quorum, int):
                raise TypeError('Quorum parameter %r must be an integer '
                                'if outside range [0, 1]' % (quorum,))
        elif isinstance(quorum, float):
            quorum = int(math.ceil(quorum * len(self.clients)))
        if timeout and max_grace_period:
            # Avoid having a grace period longer than or equal to timeout
            grace_period = min(max_grace_period, timeout / 2.)
            initial_timeout = timeout - grace_period
        else:
            grace_period = max_grace_period
            initial_timeout = timeout
        # Build dict of futures instead of list as this will be easier to debug
        futures = {}
        for client in self.clients:
            f = client.wait(sensor_name, condition_or_value, initial_timeout)
            futures[client.name] = f
        # No timeout required here as all futures will resolve after timeout
        initial_results = yield until_some(done_at_least=quorum, **futures)
        results = dict(initial_results)
        # Identify stragglers and let them all respond within grace period
        stragglers = {}
        for client in self.clients:
            if not results.get(client.name, False):
                f = client.wait(sensor_name, condition_or_value, grace_period)
                stragglers[client.name] = f
        rest_of_results = yield until_some(**stragglers)
        results.update(dict(rest_of_results))
        class TestableDict(dict):
            """Dictionary of results that can be tested for overall success."""
            def __bool__(self):
                return sum(self.values()) >= quorum
            # MM investigate this
            # Was not handled automatrically by futurize, see
            # https://github.com/PythonCharmers/python-future/issues/282
            if sys.version_info[0] == 2:
                __nonzero__ = __bool__
        raise tornado.gen.Return(TestableDict(results))


class KATCPClientResourceContainer(resource.KATCPResource):
    """Class for containing multiple :class:`KATCPClientResource` instances

    Provides aggregate `sensor` and `req` attributes containing the union of all the
    sensors in requests in the contained resources. Names are prefixed with <resname>_,
    where <resname> is the name of the resource to which the sensor / request belongs
    except for aggregate sensors that starts with 'agg_'.

    """
    @property
    def req(self):
        if self._children_dirty:
            self._req = self._create_attrdict_from_children('req')
            self._children_dirty = False

        return self._req

    @property
    def sensor(self):
        if self._children_dirty:
            self._sensor = self._create_attrdict_from_children('sensor')
            self._children_dirty = False

        return self._sensor

    @property
    def sensors(self):
        return self.sensor

    @property
    def address(self):
        return None

    @property
    def name(self):
        return self._name

    @property
    def description(self):
        return self._description

    @property
    def parent(self):
        return None

    @property
    def children(self):
        return self._children

    @property
    def groups(self):
        return self._groups

    def __init__(self, resources_spec, logger=log):
        """Initialise Container with specifications for all the child resources

        Parameters
        ----------

        resources_spec : dict containing the specs of the conained resources. Keys:
          "name" : str, name of this collection of resources
          "description : str (optional), description of this collection of resources
          "clients" : dict, with keys:
            <name> : resource specifications for :class:`KATCPClientResource` where <name>
                     is the name of the resource. Note that the `name` key in the
                     individual resource spec dicts should not be specified, and will
                     automatically be filled using the <name> key above.
          "groups" : optional dict of resource groupings with keys: <group-name> : seq of
            <group-member>* where <group-name> is the name of the group and
            <group-member>* is a subset of clients' names as in the "clients" dict
            above. Also, the <group-name> set must be disjoint from the <name> set above.

        logger : object, optional
           Python Logger object to log to. Default is the module logger
        """
        super(KATCPClientResourceContainer, self).__init__()
        self._resources_spec = resources_spec
        self._logger = logger
        self._name = resources_spec['name']
        self._description = resources_spec.get('description', '')
        self._children_dirty = True   # Are we out of sync with the children?
        self._init_resources()
        self._init_groups()
        self.set_ioloop()

    def _init_resources(self):
        resources = self._resources_spec['clients']
        children = AttrDict()
        for res_name, res_spec in list(resources.items()):
            # Make a copy since we'll be modifying the dict
            res_spec = dict(res_spec)
            res_spec['name'] = res_name
            res = self.client_resource_factory(
                res_spec, parent=self, logger=self._logger)
            children[resource.escape_name(res_name)] = res
        self._children = children

    def client_resource_factory(self, res_spec, parent, logger):
        """Return an instance of :class:`KATCPClientResource` or similar

        Provided to ease testing. Overriding this method allows deep brain surgery. See
        :func:`katcp.fake_clients.fake_KATCP_client_resource_factory`

        """
        return KATCPClientResource(res_spec, parent=self, logger=logger)

    def _init_groups(self):
        group_configs = self._resources_spec.get('groups', {})
        groups = AttrDict()
        for group_name, group_client_names in list(group_configs.items()):
            group_clients = tuple(self.children[resource.escape_name(cn)]
                                  for cn in group_client_names)
            group = ClientGroup(group_name, group_clients)
            groups[resource.escape_name(group_name)] = group

        self._groups = groups

    def add_group(self, group_name, group_client_names):
        """Add a new :class:`ClientGroup` to container groups member.

        Add the group named *group_name* with sequence of client names to the
        container groups member. From there it will be wrapped appropriately
        in the higher-level thread-safe container.
        """
        group_configs = self._resources_spec.get('groups', {})
        group_configs[group_name] = group_client_names
        self._resources_spec['groups'] = group_configs
        self._init_groups()

    def set_ioloop(self, ioloop=None):
        """Set the tornado ioloop to use

        Defaults to tornado.ioloop.IOLoop.current() if set_ioloop() is not called or if
        ioloop=None. Must be called before start()
        """
        ioloop = ioloop or tornado.ioloop.IOLoop.current()
        self.ioloop = ioloop
        for res in dict.values(self.children):
            res.set_ioloop(ioloop)

    def is_connected(self):
        """Indication of the connection state of all children"""
        return all([r.is_connected() for r in dict.values(self.children)])

    def start(self):
        """Start and connect all the subordinate clients"""
        for res in dict.values(self.children):
            res.start()

    @tornado.gen.coroutine
    def until_synced(self, timeout=None):
        """Return a tornado Future; resolves when all subordinate clients are synced"""
        futures = [r.until_synced(timeout) for r in dict.values(self.children)]
        yield tornado.gen.multi(futures, quiet_exceptions=tornado.gen.TimeoutError)

    @tornado.gen.coroutine
    def until_not_synced(self, timeout=None):
        """Return a tornado Future; resolves when any subordinate client is not synced"""
        yield until_any(*[r.until_not_synced() for r in dict.values(self.children)],
                        timeout=timeout)

    def until_any_child_in_state(self, state, timeout=None):
        """Return a tornado Future; resolves when any client is in specified state"""
        return until_any(*[r.until_state(state) for r in dict.values(self.children)],
                         timeout=timeout)

    @tornado.gen.coroutine
    def until_all_children_in_state(self, state, timeout=None):
        """Return a tornado Future; resolves when all clients are in specified state"""
        futures = [r.until_state(state, timeout=timeout)
                   for r in dict.values(self.children)]
        yield tornado.gen.multi(futures, quiet_exceptions=tornado.gen.TimeoutError)

    @steal_docstring_from(resource.KATCPResource.list_sensors)
    def list_sensors(self, filter="", strategy=False, status="",
                     use_python_identifiers=True, tuple=False, refresh=False):
        return list_sensors(self,
            dict.items(self.sensor), filter, strategy, status,
                            use_python_identifiers, tuple, refresh)

    @tornado.gen.coroutine
    def _resource_set_sampling_strategies(
            self, resource_name, sensor_name, strategy_and_parms):
        resource_name = result.object.parent_name
        try:
            yield self.set_sampling_strategy(
                resource_name, sensor_name, strategy_and_parms)
        except:
            self._logger.error(
                'Cannot set sensor strategy for %s %s'
                % (resource_name, sensor_name))

    @tornado.gen.coroutine
    def set_sampling_strategies(self, filter, strategy_and_parms):
        """Set sampling strategies for filtered sensors - these sensors have to exsist"""
        result_list = yield self.list_sensors(filter=filter)
        sensor_dict = {}
        for result in result_list:
            sensor_name = result.object.normalised_name
            resource_name = result.object.parent_name
            if resource_name not in sensor_dict:
                sensor_dict[resource_name] = {}
            try:
                resource_obj = self.children[resource_name]
                yield resource_obj.set_sampling_strategy(sensor_name, strategy_and_parms)
                sensor_dict[resource_name][sensor_name] = strategy_and_parms
                self._logger.debug(
                    'Set sampling strategy on resource %s for %s'
                    % (resource_name, sensor_name))
            except Exception as exc:
                self._logger.error(
                    'Cannot set sampling strategy on resource %s for %s (%s)'
                    % (resource_name, sensor_name, exc))
                sensor_dict[resource_name][sensor_name] = None
        raise tornado.gen.Return(sensor_dict)

    @tornado.gen.coroutine
    def set_sampling_strategy(self, sensor_name, strategy_and_parms):
        """Set sampling strategies for the specific sensor - this sensor has to exist"""
        result_list = yield self.list_sensors(filter="^"+sensor_name+"$") #exact match
        sensor_dict = {}
        for result in result_list:
            sensor_name = result.object.normalised_name
            resource_name = result.object.parent_name
            if resource_name not in sensor_dict:
                sensor_dict[resource_name] = {}
            try:
                resource_obj = self.children[resource_name]
                yield resource_obj.set_sampling_strategy(sensor_name, strategy_and_parms)
                sensor_dict[resource_name][sensor_name] = strategy_and_parms
                self._logger.debug(
                    'Set sampling strategy on resource %s for %s'
                    % (resource_name, sensor_name))
            except Exception as exc:
                self._logger.error(
                    'Cannot set sampling strategy on resource %s for %s (%s)'
                    % (resource_name, sensor_name, exc))
                sensor_dict[resource_name][sensor_name] = None
        raise tornado.gen.Return(sensor_dict)

    @tornado.gen.coroutine
    def set_sensor_listener(self, sensor_name, listener):
        """Set listener for the specific sensor - this sensor has to exsist"""
        result_list = yield self.list_sensors(filter="^"+sensor_name+"$") #exact match
        sensor_dict = {}
        for result in result_list:
            sensor_name = result.object.normalised_name
            resource_name = result.object.parent_name
            if resource_name not in sensor_dict:
                sensor_dict[resource_name] = {}
            try:
                resource_obj = self.children[resource_name]
                yield resource_obj.set_sensor_listener(sensor_name, listener)
                sensor_dict[resource_name][sensor_name] = listener
                self._logger.debug(
                    'Set sensor listener on resource %s for %s'
                    % (resource_name, sensor_name))
            except Exception as exc:
                self._logger.error(
                    'Cannot set sensor listener on resource %s for %s (%s)'
                    % (resource_name, sensor_name, exc))
                sensor_dict[resource_name][sensor_name] = None
        raise tornado.gen.Return(sensor_dict)

    def add_child_resource_client(self, res_name, res_spec):
        """Add a resource client to the container and start the resource connection"""
        res_spec = dict(res_spec)
        res_spec['name'] = res_name
        res = self.client_resource_factory(
                res_spec, parent=self, logger=self._logger)
        self.children[resource.escape_name(res_name)] = res;
        self._children_dirty = True
        res.set_ioloop(self.ioloop)
        res.start()
        return res

    def _create_attrdict_from_children(self, attr):
        attrdict = AttrDict()
        for child_name, child_resource in dict.items(self.children):
            prefix = resource.escape_name(child_name) + '_'
            for item_name, item in dict.items(getattr(child_resource, attr)):
                # Do not prefix aggregate sensors with "parent_name_"
                if item_name.startswith("agg_"):
                    full_item_name = item_name
                else:
                    full_item_name = prefix + item_name
                attrdict[full_item_name] = item
        return attrdict

    def stop(self):
        """Stop all child resources"""
        for child_name, child in dict.items(self.children):
            # Catch child exceptions when stopping so we make sure to stop all children
            # that want to listen.
            try:
                child.stop()
            except Exception:
                self._logger.exception('Exception stopping child {!r}'
                                       .format(child_name))

    def until_stopped(self, timeout=None):
        """Return dict of futures that resolve when each child resource has stopped

        See the `DeviceClient.until_stopped` docstring for parameter
        definitions and more info.
        """
        futures = {}
        for child_name, child in dict.items(self.children):
            futures[child_name] = child.until_stopped(timeout)
        return futures

    @steal_docstring_from(resource.KATCPResource.wait)
    def wait(self, sensor_name, condition_or_value, timeout=5):
        raise NotImplementedError

    def _child_add_requests(self, child, sensor_keys):
        assert resource.escape_name(child.name) in self.children
        self._children_dirty = True
        self._dirty_groups(child)

    def _child_remove_requests(self, child, sensor_keys):
        assert resource.escape_name(child.name) in self.children
        self._children_dirty = True
        self._dirty_groups(child)

    def _child_add_sensors(self, child, sensor_keys):
        assert resource.escape_name(child.name) in self.children
        self._children_dirty = True

    def _child_remove_sensors(self, child, sensor_keys):
        assert resource.escape_name(child.name) in self.children
        self._children_dirty = True

    def _dirty_groups(self, child):
        groups_spec = self._resources_spec.get('groups', {})
        for group_name, group in dict.items(self.groups):
            if child.name in groups_spec[group_name]:
                group.client_updated(child)

    def __repr__(self):
        return '<{module}.{classname}(name={name}) at 0x{id:x}>'.format(
            module=self.__class__.__module__,
            classname=self.__class__.__name__,
            name=self.name, id=id(self))


class ThreadSafeKATCPSensorWrapper(ThreadSafeMethodAttrWrapper):

    @property
    def sampling_strategy(self):
        return self._getattr('sampling_strategy')


class ThreadSafeKATCPClientResourceRequestWrapper(ThreadSafeMethodAttrWrapper):
    @property
    def __call__(self):
        return self._ioloop_wrapper.decorate_callable(self.__subject__.__call__)


class MappingProxy(collections.Mapping):

    def __init__(self, mapping, wrapper):
        self._mapping = mapping
        self._wrapper = wrapper

    def __iter__(self):
        return iter(self._mapping)

    def __len__(self):
        return len(self._mapping)

    def __contains__(self, x):
        return x in self._mapping

    def __getitem__(self, key):
        return self._wrapper(self._mapping[key])


class AttrMappingProxy(MappingProxy):

    def __getattr__(self, attr):
        return self._wrapper(getattr(self._mapping, attr))

    def __dir__(self):
        return list(self.keys())


class ThreadSafeKATCPClientGroupWrapper(ThreadSafeMethodAttrWrapper):
    """Thread safe wrapper for :class:`ClientGroup`"""

    __slots__ = ['RequestWrapper', 'ResourceWrapper']

    def __init__(self, subject, ioloop_wrapper):
        self.RequestWrapper = partial(ThreadSafeKATCPClientResourceRequestWrapper,
                                      ioloop_wrapper=ioloop_wrapper)
        self.ResourceWrapper = partial(ThreadSafeKATCPClientResourceWrapper,
                                       ioloop_wrapper=ioloop_wrapper)
        super(ThreadSafeKATCPClientGroupWrapper, self).__init__(
            subject, ioloop_wrapper)

    def __iter__(self):
        """Iterate over client members of group."""
        return iter(self.clients)

    def __getitem__(self, index):
        """Get the client at specific index of group."""
        return self.clients[index]

    @property
    def req(self):
        return AttrMappingProxy(self.__subject__.req, self.RequestWrapper)

    @property
    def clients(self):
        async_clients = self.__subject__.clients
        blocking_clients = [self.ResourceWrapper(ac) for ac in async_clients]
        return blocking_clients


class ThreadSafeKATCPClientResourceWrapper(ThreadSafeMethodAttrWrapper):
    """Should work with both KATCPClientResource or KATCPClientResourceContainer"""

    __slots__ = ['ResourceWrapper', 'SensorWrapper', 'RequestWrapper',
                 'GroupWrapper']

    def __init__(self, subject, ioloop_wrapper):
        self.ResourceWrapper = partial(ThreadSafeKATCPClientResourceWrapper,
                                       ioloop_wrapper=ioloop_wrapper)
        self.SensorWrapper = partial(ThreadSafeKATCPSensorWrapper,
                                     ioloop_wrapper=ioloop_wrapper)
        self.RequestWrapper = partial(ThreadSafeKATCPClientResourceRequestWrapper,
                                      ioloop_wrapper=ioloop_wrapper)
        self.GroupWrapper = partial(ThreadSafeKATCPClientGroupWrapper,
                                       ioloop_wrapper=ioloop_wrapper)
        super(ThreadSafeKATCPClientResourceWrapper, self).__init__(
            subject, ioloop_wrapper)

    def __getattr__(self, attr):
        val = super(ThreadSafeKATCPClientResourceWrapper, self).__getattr__(attr)
        if isinstance(val, resource.KATCPResource):
            return self.ResourceWrapper(val)
        elif isinstance(val, ClientGroup):
            return self.GroupWrapper(val)
        else:
            return val

    @property
    def sensor(self):
        return AttrMappingProxy(self.__subject__.sensor, self.SensorWrapper)

    @property
    def sensors(self):
        return self.sensor

    @property
    def req(self):
        return AttrMappingProxy(self.__subject__.req, self.RequestWrapper)

    @property
    def groups(self):
        return AttrMappingProxy(self.__subject__.groups, self.GroupWrapper)

    @property
    def children(self):
        if self.__subject__.children:
            return AttrMappingProxy(self.__subject__.children, self.ResourceWrapper)
        else:
            return AttrDict()

    @property
    def parent(self):
        if self.__subject__.parent:
            return self.ResourceWrapper(self.__subject__.parent)


@tornado.gen.coroutine
def monitor_resource_sync_state(resource, callback, exit_event=None):
    """Coroutine that monitors a KATCPResource's sync state.

    Calls callback(True/False) whenever the resource becomes synced or unsynced. Will
    always do an initial callback(False) call. Exits without calling callback() if
    exit_event is set.

    Warning:  set the monitor's exit_event before stopping the resources being
    monitored, otherwise it could result in a memory leak.  The `until_synced()` or
    `until_not_synced()` methods could keep a reference to the resource alive.
    """
    exit_event = exit_event or AsyncEvent()
    callback(False)        # Initial condition, assume resource is not connected

    while not exit_event.is_set():
        # Wait for resource to be synced
        yield until_any(resource.until_synced(), exit_event.until_set())
        if exit_event.is_set():
            break       # If exit event is set we stop without calling callback
        else:
            callback(True)

        # Wait for resource to be un-synced
        yield until_any(resource.until_not_synced(), exit_event.until_set())
        if exit_event.is_set():
            break       # If exit event is set we stop without calling callback
        else:
            callback(False)<|MERGE_RESOLUTION|>--- conflicted
+++ resolved
@@ -1,22 +1,11 @@
 # Copyright 2014 National Research Foundation (South African Radio Astronomy Observatory)
 # BSD license - see LICENSE for details
-
 from __future__ import division, print_function, absolute_import
-
 
 # Python 2/3 compatibility stuff
 from future import standard_library
 standard_library.install_aliases()
-<<<<<<< HEAD
 from future.moves.builtins import dict
-
-=======
-from builtins import *
-from builtins import str
-from past.utils import old_div
-from builtins import object
-#
->>>>>>> afb9041c
 
 import logging
 import sys
